--- conflicted
+++ resolved
@@ -102,11 +102,7 @@
 	gorm.io/driver/postgres v1.5.7
 	gorm.io/driver/sqlite v1.5.7
 	gorm.io/gorm v1.25.12
-<<<<<<< HEAD
 	gvisor.dev/gvisor v0.0.0-20231020174304-b8a429915ff1
-	nhooyr.io/websocket v1.8.11
-=======
->>>>>>> cee4aeea
 )
 
 require (
