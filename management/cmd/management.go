--- conflicted
+++ resolved
@@ -34,8 +34,6 @@
 	"github.com/grpc-ecosystem/go-grpc-middleware/v2/interceptors/realip"
 
 	"github.com/netbirdio/management-integrations/integrations"
-	"github.com/netbirdio/netbird/management/server/peers"
-
 	"github.com/netbirdio/netbird/management/server/peers"
 
 	"github.com/netbirdio/netbird/encryption"
@@ -204,22 +202,14 @@
 			}
 
 			userManager := users.NewManager(store)
-<<<<<<< HEAD
 			extraSettingsManager := integrations.NewManager()
 			settingsManager := settings.NewManager(store, userManager, extraSettingsManager)
-=======
-			settingsManager := settings.NewManager(store)
->>>>>>> fc1da945
 			permissionsManager := permissions.NewManager(userManager, settingsManager)
 			peersManager := peers.NewManager(store, permissionsManager)
 			proxyController := integrations.NewController(store)
 
 			accountManager, err := server.BuildManager(ctx, store, peersUpdateManager, idpManager, mgmtSingleAccModeDomain,
-<<<<<<< HEAD
 				dnsDomain, eventStore, geo, userDeleteFromIDPEnabled, integratedPeerValidator, appMetrics, proxyController, settingsManager)
-=======
-				dnsDomain, eventStore, geo, userDeleteFromIDPEnabled, integratedPeerValidator, appMetrics, proxyController)
->>>>>>> fc1da945
 			if err != nil {
 				return fmt.Errorf("failed to build default manager: %v", err)
 			}
@@ -286,11 +276,7 @@
 			routersManager := routers.NewManager(store, permissionsManager, accountManager)
 			networksManager := networks.NewManager(store, permissionsManager, resourcesManager, routersManager, accountManager)
 
-<<<<<<< HEAD
 			httpAPIHandler, err := nbhttp.NewAPIHandler(ctx, accountManager, networksManager, resourcesManager, routersManager, groupsManager, geo, authManager, appMetrics, integratedPeerValidator, proxyController, permissionsManager, peersManager, settingsManager)
-=======
-			httpAPIHandler, err := nbhttp.NewAPIHandler(ctx, accountManager, networksManager, resourcesManager, routersManager, groupsManager, geo, authManager, appMetrics, integratedPeerValidator, proxyController, permissionsManager, peersManager)
->>>>>>> fc1da945
 
 			if err != nil {
 				return fmt.Errorf("failed creating HTTP API handler: %v", err)
