--- conflicted
+++ resolved
@@ -89,28 +89,17 @@
 		}
 
 		peers, err = transaction.GetAccountPeers(ctx, store.LockingStrengthShare, accountID)
-<<<<<<< HEAD
-		if err != nil {
-			return err
-		}
-
-		settings, err = transaction.GetAccountSettings(ctx, store.LockingStrengthShare, accountID)
-=======
->>>>>>> dabdef4d
 		return err
 	})
 	if err != nil {
 		return nil, err
 	}
 
-<<<<<<< HEAD
-=======
 	settings, err = am.Store.GetAccountSettings(ctx, store.LockingStrengthShare, accountID)
 	if err != nil {
 		return nil, err
 	}
 
->>>>>>> dabdef4d
 	return am.integratedPeerValidator.GetValidatedPeers(accountID, groups, peers, settings.Extra)
 }
 
