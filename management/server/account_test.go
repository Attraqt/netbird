package server

import (
	"context"
	"crypto/sha256"
	b64 "encoding/base64"
	"encoding/json"
	"fmt"
	"net"
	"reflect"
	"sync"
	"testing"
	"time"

	"github.com/golang-jwt/jwt"
	"github.com/rs/xid"
	"github.com/stretchr/testify/assert"
	"github.com/stretchr/testify/require"
	"golang.zx2c4.com/wireguard/wgctrl/wgtypes"

	nbdns "github.com/netbirdio/netbird/dns"
	"github.com/netbirdio/netbird/management/server/account"
	"github.com/netbirdio/netbird/management/server/activity"
	"github.com/netbirdio/netbird/management/server/group"
	"github.com/netbirdio/netbird/management/server/jwtclaims"
	nbpeer "github.com/netbirdio/netbird/management/server/peer"
	"github.com/netbirdio/netbird/management/server/posture"
	"github.com/netbirdio/netbird/management/server/telemetry"
	"github.com/netbirdio/netbird/route"
)

type MocIntegratedValidator struct {
}

func (a MocIntegratedValidator) ValidateExtraSettings(_ context.Context, newExtraSettings *account.ExtraSettings, oldExtraSettings *account.ExtraSettings, peers map[string]*nbpeer.Peer, userID string, accountID string) error {
	return nil
}

func (a MocIntegratedValidator) ValidatePeer(_ context.Context, update *nbpeer.Peer, peer *nbpeer.Peer, userID string, accountID string, dnsDomain string, peersGroup []string, extraSettings *account.ExtraSettings) (*nbpeer.Peer, error) {
	return update, nil
}
func (a MocIntegratedValidator) GetValidatedPeers(accountID string, groups map[string]*group.Group, peers map[string]*nbpeer.Peer, extraSettings *account.ExtraSettings) (map[string]struct{}, error) {
	validatedPeers := make(map[string]struct{})
	for _, peer := range peers {
		validatedPeers[peer.ID] = struct{}{}
	}
	return validatedPeers, nil
}

func (MocIntegratedValidator) PreparePeer(_ context.Context, accountID string, peer *nbpeer.Peer, peersGroup []string, extraSettings *account.ExtraSettings) *nbpeer.Peer {
	return peer
}

func (MocIntegratedValidator) IsNotValidPeer(_ context.Context, accountID string, peer *nbpeer.Peer, peersGroup []string, extraSettings *account.ExtraSettings) (bool, bool, error) {
	return false, false, nil
}

func (MocIntegratedValidator) PeerDeleted(_ context.Context, _, _ string) error {
	return nil
}

func (MocIntegratedValidator) SetPeerInvalidationListener(func(accountID string)) {

}

func (MocIntegratedValidator) Stop(_ context.Context) {
}

func verifyCanAddPeerToAccount(t *testing.T, manager AccountManager, account *Account, userID string) {
	t.Helper()
	peer := &nbpeer.Peer{
		Key:  "BhRPtynAAYRDy08+q4HTMsos8fs4plTP4NOSh7C1ry8=",
		Name: "test-host@netbird.io",
		Meta: nbpeer.PeerSystemMeta{
			Hostname:  "test-host@netbird.io",
			GoOS:      "linux",
			Kernel:    "Linux",
			Core:      "21.04",
			Platform:  "x86_64",
			OS:        "Ubuntu",
			WtVersion: "development",
			UIVersion: "development",
		},
	}

	var setupKey string
	for _, key := range account.SetupKeys {
		setupKey = key.Key
	}

	_, _, _, err := manager.AddPeer(context.Background(), setupKey, userID, peer)
	if err != nil {
		t.Error("expected to add new peer successfully after creating new account, but failed", err)
	}
}

func verifyNewAccountHasDefaultFields(t *testing.T, account *Account, createdBy string, domain string, expectedUsers []string) {
	t.Helper()
	if len(account.Peers) != 0 {
		t.Errorf("expected account to have len(Peers) = %v, got %v", 0, len(account.Peers))
	}

	if len(account.SetupKeys) != 0 {
		t.Errorf("expected account to have len(SetupKeys) = %v, got %v", 2, len(account.SetupKeys))
	}

	ipNet := net.IPNet{IP: net.ParseIP("100.64.0.0"), Mask: net.IPMask{255, 192, 0, 0}}
	if !ipNet.Contains(account.Network.Net.IP) {
		t.Errorf("expected account's Network to be a subnet of %v, got %v", ipNet.String(), account.Network.Net.String())
	}

	g, err := account.GetGroupAll()
	if err != nil {
		t.Fatal(err)
	}
	if g.Name != "All" {
		t.Errorf("expecting account to have group ALL added by default")
	}
	if len(account.Users) != len(expectedUsers) {
		t.Errorf("expecting account to have %d users, got %d", len(expectedUsers), len(account.Users))
	}

	if account.Users[createdBy] == nil {
		t.Errorf("expecting account to have createdBy user %s in a user map ", createdBy)
	}

	for _, expectedUserID := range expectedUsers {
		if account.Users[expectedUserID] == nil {
			t.Errorf("expecting account to have a user %s in a user map", expectedUserID)
		}
	}

	if account.CreatedBy != createdBy {
		t.Errorf("expecting newly created account to be created by user %s, got %s", createdBy, account.CreatedBy)
	}

	if account.CreatedAt.IsZero() {
		t.Errorf("expecting newly created account to have a non-zero creation time")
	}

	if account.Domain != domain {
		t.Errorf("expecting newly created account to have domain %s, got %s", domain, account.Domain)
	}
}

func TestAccount_GetPeerNetworkMap(t *testing.T) {
	peerID1 := "peer-1"
	peerID2 := "peer-2"
	// peerID3 := "peer-3"
	tt := []struct {
		name                 string
		accountSettings      Settings
		peerID               string
		expectedPeers        []string
		expectedOfflinePeers []string
		peers                map[string]*nbpeer.Peer
	}{
		{
			name:                 "Should return ALL peers when global peer login expiration disabled",
			accountSettings:      Settings{PeerLoginExpirationEnabled: false, PeerLoginExpiration: time.Hour},
			peerID:               peerID1,
			expectedPeers:        []string{peerID2},
			expectedOfflinePeers: []string{},
			peers: map[string]*nbpeer.Peer{
				"peer-1": {
					ID:       peerID1,
					Key:      "peer-1-key",
					IP:       net.IP{100, 64, 0, 1},
					Name:     peerID1,
					DNSLabel: peerID1,
					Status: &nbpeer.PeerStatus{
						LastSeen:     time.Now().UTC(),
						Connected:    false,
						LoginExpired: true,
					},
					UserID:    userID,
					LastLogin: time.Now().UTC().Add(-time.Hour * 24 * 30 * 30),
				},
				"peer-2": {
					ID:       peerID2,
					Key:      "peer-2-key",
					IP:       net.IP{100, 64, 0, 1},
					Name:     peerID2,
					DNSLabel: peerID2,
					Status: &nbpeer.PeerStatus{
						LastSeen:     time.Now().UTC(),
						Connected:    false,
						LoginExpired: false,
					},
					UserID:                 userID,
					LastLogin:              time.Now().UTC(),
					LoginExpirationEnabled: true,
				},
			},
		},
		{
			name:                 "Should return no peers when global peer login expiration enabled and peers expired",
			accountSettings:      Settings{PeerLoginExpirationEnabled: true, PeerLoginExpiration: time.Hour},
			peerID:               peerID1,
			expectedPeers:        []string{},
			expectedOfflinePeers: []string{peerID2},
			peers: map[string]*nbpeer.Peer{
				"peer-1": {
					ID:       peerID1,
					Key:      "peer-1-key",
					IP:       net.IP{100, 64, 0, 1},
					Name:     peerID1,
					DNSLabel: peerID1,
					Status: &nbpeer.PeerStatus{
						LastSeen:     time.Now().UTC(),
						Connected:    false,
						LoginExpired: true,
					},
					UserID:                 userID,
					LastLogin:              time.Now().UTC().Add(-time.Hour * 24 * 30 * 30),
					LoginExpirationEnabled: true,
				},
				"peer-2": {
					ID:       peerID2,
					Key:      "peer-2-key",
					IP:       net.IP{100, 64, 0, 1},
					Name:     peerID2,
					DNSLabel: peerID2,
					Status: &nbpeer.PeerStatus{
						LastSeen:     time.Now().UTC(),
						Connected:    false,
						LoginExpired: true,
					},
					UserID:                 userID,
					LastLogin:              time.Now().UTC().Add(-time.Hour * 24 * 30 * 30),
					LoginExpirationEnabled: true,
				},
			},
		},
		// {
		// 	name:                 "Should return only peers that are approved when peer approval is enabled",
		// 	accountSettings:      Settings{PeerApprovalEnabled: true},
		// 	peerID:               peerID1,
		// 	expectedPeers:        []string{peerID3},
		// 	expectedOfflinePeers: []string{},
		// 	peers: map[string]*Peer{
		// 		"peer-1": {
		// 			ID:       peerID1,
		// 			Key:      "peer-1-key",
		// 			IP:       net.IP{100, 64, 0, 1},
		// 			Name:     peerID1,
		// 			DNSLabel: peerID1,
		// 			Status: &PeerStatus{
		// 				LastSeen:  time.Now().UTC(),
		// 				Connected: false,
		// 				Approved:  true,
		// 			},
		// 			UserID:    userID,
		// 			LastLogin: time.Now().UTC().Add(-time.Hour * 24 * 30 * 30),
		// 		},
		// 		"peer-2": {
		// 			ID:       peerID2,
		// 			Key:      "peer-2-key",
		// 			IP:       net.IP{100, 64, 0, 1},
		// 			Name:     peerID2,
		// 			DNSLabel: peerID2,
		// 			Status: &PeerStatus{
		// 				LastSeen:  time.Now().UTC(),
		// 				Connected: false,
		// 				Approved:  false,
		// 			},
		// 			UserID:    userID,
		// 			LastLogin: time.Now().UTC().Add(-time.Hour * 24 * 30 * 30),
		// 		},
		// 		"peer-3": {
		// 			ID:       peerID3,
		// 			Key:      "peer-3-key",
		// 			IP:       net.IP{100, 64, 0, 1},
		// 			Name:     peerID3,
		// 			DNSLabel: peerID3,
		// 			Status: &PeerStatus{
		// 				LastSeen:  time.Now().UTC(),
		// 				Connected: false,
		// 				Approved:  true,
		// 			},
		// 			UserID:    userID,
		// 			LastLogin: time.Now().UTC().Add(-time.Hour * 24 * 30 * 30),
		// 		},
		// 	},
		// },
		// {
		// 	name:                 "Should return all peers when peer approval is disabled",
		// 	accountSettings:      Settings{PeerApprovalEnabled: false},
		// 	peerID:               peerID1,
		// 	expectedPeers:        []string{peerID2, peerID3},
		// 	expectedOfflinePeers: []string{},
		// 	peers: map[string]*Peer{
		// 		"peer-1": {
		// 			ID:       peerID1,
		// 			Key:      "peer-1-key",
		// 			IP:       net.IP{100, 64, 0, 1},
		// 			Name:     peerID1,
		// 			DNSLabel: peerID1,
		// 			Status: &PeerStatus{
		// 				LastSeen:  time.Now().UTC(),
		// 				Connected: false,
		// 				Approved:  true,
		// 			},
		// 			UserID:    userID,
		// 			LastLogin: time.Now().UTC().Add(-time.Hour * 24 * 30 * 30),
		// 		},
		// 		"peer-2": {
		// 			ID:       peerID2,
		// 			Key:      "peer-2-key",
		// 			IP:       net.IP{100, 64, 0, 1},
		// 			Name:     peerID2,
		// 			DNSLabel: peerID2,
		// 			Status: &PeerStatus{
		// 				LastSeen:  time.Now().UTC(),
		// 				Connected: false,
		// 				Approved:  false,
		// 			},
		// 			UserID:    userID,
		// 			LastLogin: time.Now().UTC().Add(-time.Hour * 24 * 30 * 30),
		// 		},
		// 		"peer-3": {
		// 			ID:       peerID3,
		// 			Key:      "peer-3-key",
		// 			IP:       net.IP{100, 64, 0, 1},
		// 			Name:     peerID3,
		// 			DNSLabel: peerID3,
		// 			Status: &PeerStatus{
		// 				LastSeen:  time.Now().UTC(),
		// 				Connected: false,
		// 				Approved:  true,
		// 			},
		// 			UserID:    userID,
		// 			LastLogin: time.Now().UTC().Add(-time.Hour * 24 * 30 * 30),
		// 		},
		// 	},
		// },
		// {
		// 	name:                 "Should return no peers when peer approval is enabled and the requesting peer is not approved",
		// 	accountSettings:      Settings{PeerApprovalEnabled: true},
		// 	peerID:               peerID1,
		// 	expectedPeers:        []string{},
		// 	expectedOfflinePeers: []string{},
		// 	peers: map[string]*Peer{
		// 		"peer-1": {
		// 			ID:       peerID1,
		// 			Key:      "peer-1-key",
		// 			IP:       net.IP{100, 64, 0, 1},
		// 			Name:     peerID1,
		// 			DNSLabel: peerID1,
		// 			Status: &PeerStatus{
		// 				LastSeen:  time.Now().UTC(),
		// 				Connected: false,
		// 				Approved:  false,
		// 			},
		// 			UserID:    userID,
		// 			LastLogin: time.Now().UTC().Add(-time.Hour * 24 * 30 * 30),
		// 		},
		// 		"peer-2": {
		// 			ID:       peerID2,
		// 			Key:      "peer-2-key",
		// 			IP:       net.IP{100, 64, 0, 1},
		// 			Name:     peerID2,
		// 			DNSLabel: peerID2,
		// 			Status: &PeerStatus{
		// 				LastSeen:  time.Now().UTC(),
		// 				Connected: false,
		// 				Approved:  true,
		// 			},
		// 			UserID:    userID,
		// 			LastLogin: time.Now().UTC().Add(-time.Hour * 24 * 30 * 30),
		// 		},
		// 		"peer-3": {
		// 			ID:       peerID3,
		// 			Key:      "peer-3-key",
		// 			IP:       net.IP{100, 64, 0, 1},
		// 			Name:     peerID3,
		// 			DNSLabel: peerID3,
		// 			Status: &PeerStatus{
		// 				LastSeen:  time.Now().UTC(),
		// 				Connected: false,
		// 				Approved:  true,
		// 			},
		// 			UserID:    userID,
		// 			LastLogin: time.Now().UTC().Add(-time.Hour * 24 * 30 * 30),
		// 		},
		// 	},
		// },
	}

	netIP := net.IP{100, 64, 0, 0}
	netMask := net.IPMask{255, 255, 0, 0}
	network := &Network{
		Identifier: "network",
		Net:        net.IPNet{IP: netIP, Mask: netMask},
		Dns:        "netbird.selfhosted",
		Serial:     0,
		mu:         sync.Mutex{},
	}

	for _, testCase := range tt {
		account := newAccountWithId(context.Background(), "account-1", userID, "netbird.io")
		account.UpdateSettings(&testCase.accountSettings)
		account.Network = network
		account.Peers = testCase.peers
		for _, peer := range account.Peers {
			all, _ := account.GetGroupAll()
			account.Groups[all.ID].Peers = append(account.Groups[all.ID].Peers, peer.ID)
		}

		validatedPeers := map[string]struct{}{}
		for p := range account.Peers {
			validatedPeers[p] = struct{}{}
		}

		customZone := account.GetPeersCustomZone(context.Background(), "netbird.io")
		networkMap := account.GetPeerNetworkMap(context.Background(), testCase.peerID, customZone, validatedPeers, nil)
		assert.Len(t, networkMap.Peers, len(testCase.expectedPeers))
		assert.Len(t, networkMap.OfflinePeers, len(testCase.expectedOfflinePeers))
	}
}

func TestNewAccount(t *testing.T) {
	domain := "netbird.io"
	userId := "account_creator"
	accountID := "account_id"
	account := newAccountWithId(context.Background(), accountID, userId, domain)
	verifyNewAccountHasDefaultFields(t, account, userId, domain, []string{userId})
}

func TestAccountManager_GetOrCreateAccountByUser(t *testing.T) {
	manager, err := createManager(t)
	if err != nil {
		t.Fatal(err)
		return
	}

	account, err := manager.GetOrCreateAccountByUser(context.Background(), userID, "")
	if err != nil {
		t.Fatal(err)
	}
	if account == nil {
		t.Fatalf("expected to create an account for a user %s", userID)
		return
	}

	account, err = manager.Store.GetAccountByUser(context.Background(), userID)
	if err != nil {
		t.Errorf("expected to get existing account after creation, no account was found for a user %s", userID)
		return
	}

	if account != nil && account.Users[userID] == nil {
		t.Fatalf("expected to create an account for a user %s but no user was found after creation under the account %s", userID, account.Id)
		return
	}

	// check the corresponding events that should have been generated
	ev := getEvent(t, account.Id, manager, activity.AccountCreated)

	assert.NotNil(t, ev)
	assert.Equal(t, account.Id, ev.AccountID)
	assert.Equal(t, userID, ev.InitiatorID)
	assert.Equal(t, account.Id, ev.TargetID)
}

func TestDefaultAccountManager_GetAccountIDFromToken(t *testing.T) {
	type initUserParams jwtclaims.AuthorizationClaims

	var (
		publicDomain  = "public.com"
		privateDomain = "private.com"
		unknownDomain = "unknown.com"
	)

	defaultInitAccount := initUserParams{
		Domain: publicDomain,
		UserId: "defaultUser",
	}

	initUnknown := defaultInitAccount
	initUnknown.DomainCategory = UnknownCategory
	initUnknown.Domain = unknownDomain

	privateInitAccount := defaultInitAccount
	privateInitAccount.Domain = privateDomain
	privateInitAccount.DomainCategory = PrivateCategory

	testCases := []struct {
		name                        string
		inputClaims                 jwtclaims.AuthorizationClaims
		inputInitUserParams         initUserParams
		inputUpdateAttrs            bool
		inputUpdateClaimAccount     bool
		testingFunc                 require.ComparisonAssertionFunc
		expectedMSG                 string
		expectedUserRole            UserRole
		expectedDomainCategory      string
		expectedDomain              string
		expectedPrimaryDomainStatus bool
		expectedCreatedBy           string
		expectedUsers               []string
	}{
		{
			name: "New User With Public Domain",
			inputClaims: jwtclaims.AuthorizationClaims{
				Domain:         publicDomain,
				UserId:         "pub-domain-user",
				DomainCategory: PublicCategory,
			},
			inputInitUserParams:         defaultInitAccount,
			testingFunc:                 require.NotEqual,
			expectedMSG:                 "account IDs shouldn't match",
			expectedUserRole:            UserRoleOwner,
			expectedDomainCategory:      "",
			expectedDomain:              publicDomain,
			expectedPrimaryDomainStatus: false,
			expectedCreatedBy:           "pub-domain-user",
			expectedUsers:               []string{"pub-domain-user"},
		},
		{
			name: "New User With Unknown Domain",
			inputClaims: jwtclaims.AuthorizationClaims{
				Domain:         unknownDomain,
				UserId:         "unknown-domain-user",
				DomainCategory: UnknownCategory,
			},
			inputInitUserParams:         initUnknown,
			testingFunc:                 require.NotEqual,
			expectedMSG:                 "account IDs shouldn't match",
			expectedUserRole:            UserRoleOwner,
			expectedDomain:              unknownDomain,
			expectedDomainCategory:      "",
			expectedPrimaryDomainStatus: false,
			expectedCreatedBy:           "unknown-domain-user",
			expectedUsers:               []string{"unknown-domain-user"},
		},
		{
			name: "New User With Private Domain",
			inputClaims: jwtclaims.AuthorizationClaims{
				Domain:         privateDomain,
				UserId:         "pvt-domain-user",
				DomainCategory: PrivateCategory,
			},
			inputInitUserParams:         defaultInitAccount,
			testingFunc:                 require.NotEqual,
			expectedMSG:                 "account IDs shouldn't match",
			expectedUserRole:            UserRoleOwner,
			expectedDomain:              privateDomain,
			expectedDomainCategory:      PrivateCategory,
			expectedPrimaryDomainStatus: true,
			expectedCreatedBy:           "pvt-domain-user",
			expectedUsers:               []string{"pvt-domain-user"},
		},
		{
			name: "New Regular User With Existing Private Domain",
			inputClaims: jwtclaims.AuthorizationClaims{
				Domain:         privateDomain,
				UserId:         "new-pvt-domain-user",
				DomainCategory: PrivateCategory,
			},
			inputUpdateAttrs:            true,
			inputInitUserParams:         privateInitAccount,
			testingFunc:                 require.Equal,
			expectedMSG:                 "account IDs should match",
			expectedUserRole:            UserRoleUser,
			expectedDomain:              privateDomain,
			expectedDomainCategory:      PrivateCategory,
			expectedPrimaryDomainStatus: true,
			expectedCreatedBy:           defaultInitAccount.UserId,
			expectedUsers:               []string{defaultInitAccount.UserId, "new-pvt-domain-user"},
		},
		{
			name: "Existing User With Existing Reclassified Private Domain",
			inputClaims: jwtclaims.AuthorizationClaims{
				Domain:         defaultInitAccount.Domain,
				UserId:         defaultInitAccount.UserId,
				DomainCategory: PrivateCategory,
			},
			inputInitUserParams:         defaultInitAccount,
			testingFunc:                 require.Equal,
			expectedMSG:                 "account IDs should match",
			expectedUserRole:            UserRoleOwner,
			expectedDomain:              defaultInitAccount.Domain,
			expectedDomainCategory:      PrivateCategory,
			expectedPrimaryDomainStatus: true,
			expectedCreatedBy:           defaultInitAccount.UserId,
			expectedUsers:               []string{defaultInitAccount.UserId},
		},
		{
			name: "Existing Account Id With Existing Reclassified Private Domain",
			inputClaims: jwtclaims.AuthorizationClaims{
				Domain:         defaultInitAccount.Domain,
				UserId:         defaultInitAccount.UserId,
				DomainCategory: PrivateCategory,
			},
			inputUpdateClaimAccount:     true,
			inputInitUserParams:         defaultInitAccount,
			testingFunc:                 require.Equal,
			expectedMSG:                 "account IDs should match",
			expectedUserRole:            UserRoleOwner,
			expectedDomain:              defaultInitAccount.Domain,
			expectedDomainCategory:      PrivateCategory,
			expectedPrimaryDomainStatus: true,
			expectedCreatedBy:           defaultInitAccount.UserId,
			expectedUsers:               []string{defaultInitAccount.UserId},
		},
		{
			name: "User With Private Category And Empty Domain",
			inputClaims: jwtclaims.AuthorizationClaims{
				Domain:         "",
				UserId:         "pvt-domain-user",
				DomainCategory: PrivateCategory,
			},
			inputInitUserParams:         defaultInitAccount,
			testingFunc:                 require.NotEqual,
			expectedMSG:                 "account IDs shouldn't match",
			expectedUserRole:            UserRoleOwner,
			expectedDomain:              "",
			expectedDomainCategory:      "",
			expectedPrimaryDomainStatus: false,
			expectedCreatedBy:           "pvt-domain-user",
			expectedUsers:               []string{"pvt-domain-user"},
		},
	}

	for _, testCase := range testCases {
		t.Run(testCase.name, func(t *testing.T) {
			manager, err := createManager(t)
			require.NoError(t, err, "unable to create account manager")

			accountID, err := manager.GetAccountIDByUserID(context.Background(), testCase.inputInitUserParams.UserId, testCase.inputInitUserParams.Domain)
			require.NoError(t, err, "create init user failed")

			initAccount, err := manager.Store.GetAccount(context.Background(), accountID)
			require.NoError(t, err, "get init account failed")

			if testCase.inputUpdateAttrs {
				err = manager.updateAccountDomainAttributesIfNotUpToDate(context.Background(), initAccount.Id, jwtclaims.AuthorizationClaims{UserId: testCase.inputInitUserParams.UserId, Domain: testCase.inputInitUserParams.Domain, DomainCategory: testCase.inputInitUserParams.DomainCategory}, true)
				require.NoError(t, err, "update init user failed")
			}

			if testCase.inputUpdateClaimAccount {
				testCase.inputClaims.AccountId = initAccount.Id
			}

			accountID, _, err = manager.GetAccountIDFromToken(context.Background(), testCase.inputClaims)
			require.NoError(t, err, "support function failed")

			account, err := manager.Store.GetAccount(context.Background(), accountID)
			require.NoError(t, err, "get account failed")

			verifyNewAccountHasDefaultFields(t, account, testCase.expectedCreatedBy, testCase.inputClaims.Domain, testCase.expectedUsers)
			verifyCanAddPeerToAccount(t, manager, account, testCase.expectedCreatedBy)

			testCase.testingFunc(t, initAccount.Id, account.Id, testCase.expectedMSG)

			require.EqualValues(t, testCase.expectedUserRole, account.Users[testCase.inputClaims.UserId].Role, "expected user role should match")
			require.EqualValues(t, testCase.expectedDomainCategory, account.DomainCategory, "expected account domain category should match")
			require.EqualValues(t, testCase.expectedPrimaryDomainStatus, account.IsDomainPrimaryAccount, "expected account primary status should match")
			require.EqualValues(t, testCase.expectedDomain, account.Domain, "expected account domain should match")
		})
	}
}

func TestDefaultAccountManager_GetGroupsFromTheToken(t *testing.T) {
	userId := "user-id"
	domain := "test.domain"

	_ = newAccountWithId(context.Background(), "", userId, domain)
	manager, err := createManager(t)
	require.NoError(t, err, "unable to create account manager")

	accountID, err := manager.GetAccountIDByUserID(context.Background(), userId, domain)
	require.NoError(t, err, "create init user failed")
	// as initAccount was created without account id we have to take the id after account initialization
	// that happens inside the GetAccountIDByUserID where the id is getting generated
	// it is important to set the id as it help to avoid creating additional account with empty Id and re-pointing indices to it
	initAccount, err := manager.Store.GetAccount(context.Background(), accountID)
	require.NoError(t, err, "get init account failed")

	claims := jwtclaims.AuthorizationClaims{
		AccountId:      accountID, // is empty as it is based on accountID right after initialization of initAccount
		Domain:         domain,
		UserId:         userId,
		DomainCategory: "test-category",
		Raw:            jwt.MapClaims{"idp-groups": []interface{}{"group1", "group2"}},
	}

	t.Run("JWT groups disabled", func(t *testing.T) {
		accountID, _, err := manager.GetAccountIDFromToken(context.Background(), claims)
		require.NoError(t, err, "get account by token failed")

		account, err := manager.Store.GetAccount(context.Background(), accountID)
		require.NoError(t, err, "get account failed")

		require.Len(t, account.Groups, 1, "only ALL group should exists")
	})

	t.Run("JWT groups enabled without claim name", func(t *testing.T) {
		initAccount.Settings.JWTGroupsEnabled = true
		err := manager.Store.SaveAccount(context.Background(), initAccount)
		require.NoError(t, err, "save account failed")
		require.Len(t, manager.Store.GetAllAccounts(context.Background()), 1, "only one account should exist")

		accountID, _, err := manager.GetAccountIDFromToken(context.Background(), claims)
		require.NoError(t, err, "get account by token failed")

		account, err := manager.Store.GetAccount(context.Background(), accountID)
		require.NoError(t, err, "get account failed")

		require.Len(t, account.Groups, 1, "if group claim is not set no group added from JWT")
	})

	t.Run("JWT groups enabled", func(t *testing.T) {
		initAccount.Settings.JWTGroupsEnabled = true
		initAccount.Settings.JWTGroupsClaimName = "idp-groups"
		err := manager.Store.SaveAccount(context.Background(), initAccount)
		require.NoError(t, err, "save account failed")
		require.Len(t, manager.Store.GetAllAccounts(context.Background()), 1, "only one account should exist")

		accountID, _, err := manager.GetAccountIDFromToken(context.Background(), claims)
		require.NoError(t, err, "get account by token failed")

		account, err := manager.Store.GetAccount(context.Background(), accountID)
		require.NoError(t, err, "get account failed")

		require.Len(t, account.Groups, 3, "groups should be added to the account")

		groupsByNames := map[string]*group.Group{}
		for _, g := range account.Groups {
			groupsByNames[g.Name] = g
		}

		g1, ok := groupsByNames["group1"]
		require.True(t, ok, "group1 should be added to the account")
		require.Equal(t, g1.Name, "group1", "group1 name should match")
		require.Equal(t, g1.Issued, group.GroupIssuedJWT, "group1 issued should match")

		g2, ok := groupsByNames["group2"]
		require.True(t, ok, "group2 should be added to the account")
		require.Equal(t, g2.Name, "group2", "group2 name should match")
		require.Equal(t, g2.Issued, group.GroupIssuedJWT, "group2 issued should match")
	})
}

func TestAccountManager_GetAccountFromPAT(t *testing.T) {
	store := newStore(t)
	account := newAccountWithId(context.Background(), "account_id", "testuser", "")

	token := "nbp_9999EUDNdkeusjentDLSJEn1902u84390W6W"
	hashedToken := sha256.Sum256([]byte(token))
	encodedHashedToken := b64.StdEncoding.EncodeToString(hashedToken[:])
	account.Users["someUser"] = &User{
		Id: "someUser",
		PATs: map[string]*PersonalAccessToken{
			"tokenId": {
				ID:          "tokenId",
				HashedToken: encodedHashedToken,
			},
		},
	}
	err := store.SaveAccount(context.Background(), account)
	if err != nil {
		t.Fatalf("Error when saving account: %s", err)
	}

	am := DefaultAccountManager{
		Store: store,
	}

	account, user, pat, err := am.GetAccountFromPAT(context.Background(), token)
	if err != nil {
		t.Fatalf("Error when getting Account from PAT: %s", err)
	}

	assert.Equal(t, "account_id", account.Id)
	assert.Equal(t, "someUser", user.Id)
	assert.Equal(t, account.Users["someUser"].PATs["tokenId"], pat)
}

func TestDefaultAccountManager_MarkPATUsed(t *testing.T) {
	store := newStore(t)
	account := newAccountWithId(context.Background(), "account_id", "testuser", "")

	token := "nbp_9999EUDNdkeusjentDLSJEn1902u84390W6W"
	hashedToken := sha256.Sum256([]byte(token))
	encodedHashedToken := b64.StdEncoding.EncodeToString(hashedToken[:])
	account.Users["someUser"] = &User{
		Id: "someUser",
		PATs: map[string]*PersonalAccessToken{
			"tokenId": {
				ID:          "tokenId",
				HashedToken: encodedHashedToken,
				LastUsed:    time.Time{},
			},
		},
	}
	err := store.SaveAccount(context.Background(), account)
	if err != nil {
		t.Fatalf("Error when saving account: %s", err)
	}

	am := DefaultAccountManager{
		Store: store,
	}

	err = am.MarkPATUsed(context.Background(), "tokenId")
	if err != nil {
		t.Fatalf("Error when marking PAT used: %s", err)
	}

	account, err = am.Store.GetAccount(context.Background(), "account_id")
	if err != nil {
		t.Fatalf("Error when getting account: %s", err)
	}
	assert.True(t, !account.Users["someUser"].PATs["tokenId"].LastUsed.IsZero())
}

func TestAccountManager_PrivateAccount(t *testing.T) {
	manager, err := createManager(t)
	if err != nil {
		t.Fatal(err)
		return
	}

	userId := "test_user"
	account, err := manager.GetOrCreateAccountByUser(context.Background(), userId, "")
	if err != nil {
		t.Fatal(err)
	}
	if account == nil {
		t.Fatalf("expected to create an account for a user %s", userId)
	}

	account, err = manager.Store.GetAccountByUser(context.Background(), userId)
	if err != nil {
		t.Errorf("expected to get existing account after creation, no account was found for a user %s", userId)
	}

	if account != nil && account.Users[userId] == nil {
		t.Fatalf("expected to create an account for a user %s but no user was found after creation under the account %s", userId, account.Id)
	}
}

func TestAccountManager_SetOrUpdateDomain(t *testing.T) {
	manager, err := createManager(t)
	if err != nil {
		t.Fatal(err)
		return
	}

	userId := "test_user"
	domain := "hotmail.com"
	account, err := manager.GetOrCreateAccountByUser(context.Background(), userId, domain)
	if err != nil {
		t.Fatal(err)
	}
	if account == nil {
		t.Fatalf("expected to create an account for a user %s", userId)
	}

	if account != nil && account.Domain != domain {
		t.Errorf("setting account domain failed, expected %s, got %s", domain, account.Domain)
	}

	domain = "gmail.com"

	account, err = manager.GetOrCreateAccountByUser(context.Background(), userId, domain)
	if err != nil {
		t.Fatalf("got the following error while retrieving existing acc: %v", err)
	}

	if account == nil {
		t.Fatalf("expected to get an account for a user %s", userId)
	}

	if account != nil && account.Domain != domain {
		t.Errorf("updating domain. expected %s got %s", domain, account.Domain)
	}
}

func TestAccountManager_GetAccountByUserID(t *testing.T) {
	manager, err := createManager(t)
	if err != nil {
		t.Fatal(err)
		return
	}

	userId := "test_user"

	accountID, err := manager.GetAccountIDByUserID(context.Background(), userId, "")
	if err != nil {
		t.Fatal(err)
	}
	if accountID == "" {
		t.Fatalf("expected to create an account for a user %s", userId)
		return
	}

	exists, err := manager.Store.AccountExists(context.Background(), LockingStrengthShare, accountID)
	assert.NoError(t, err)
	assert.True(t, exists, "expected to get existing account after creation using userid")

	_, err = manager.GetAccountIDByUserID(context.Background(), "", "")
	if err == nil {
		t.Errorf("expected an error when user ID is empty")
	}
}

func createAccount(am *DefaultAccountManager, accountID, userID, domain string) (*Account, error) {
	account := newAccountWithId(context.Background(), accountID, userID, domain)
	err := am.Store.SaveAccount(context.Background(), account)
	if err != nil {
		return nil, err
	}
	return account, nil
}

func TestAccountManager_GetAccount(t *testing.T) {
	manager, err := createManager(t)
	if err != nil {
		t.Fatal(err)
		return
	}

	expectedId := "test_account"
	userId := "account_creator"
	account, err := createAccount(manager, expectedId, userId, "")
	if err != nil {
		t.Fatal(err)
	}

	// AddAccount has been already tested so we can assume it is correct and compare results
	getAccount, err := manager.Store.GetAccount(context.Background(), account.Id)
	if err != nil {
		t.Fatal(err)
		return
	}

	if account.Id != getAccount.Id {
		t.Errorf("expected account.Id %s, got %s", account.Id, getAccount.Id)
	}

	for _, peer := range account.Peers {
		if _, ok := getAccount.Peers[peer.ID]; !ok {
			t.Errorf("expected account to have peer %s, not found", peer.ID)
		}
	}

	for _, key := range account.SetupKeys {
		if _, ok := getAccount.SetupKeys[key.Key]; !ok {
			t.Errorf("expected account to have setup key %s, not found", key.Key)
		}
	}
}

func TestAccountManager_DeleteAccount(t *testing.T) {
	manager, err := createManager(t)
	if err != nil {
		t.Fatal(err)
		return
	}

	expectedId := "test_account"
	userId := "account_creator"
	account, err := createAccount(manager, expectedId, userId, "")
	if err != nil {
		t.Fatal(err)
	}

	err = manager.DeleteAccount(context.Background(), account.Id, userId)
	if err != nil {
		t.Fatal(err)
	}

	getAccount, err := manager.Store.GetAccount(context.Background(), account.Id)
	if err == nil {
		t.Fatal(fmt.Errorf("expected to get an error when trying to get deleted account, got %v", getAccount))
	}
}

func TestAccountManager_AddPeer(t *testing.T) {
	manager, err := createManager(t)
	if err != nil {
		t.Fatal(err)
		return
	}

	userID := "testingUser"
	account, err := createAccount(manager, "test_account", userID, "netbird.cloud")
	if err != nil {
		t.Fatal(err)
	}

	serial := account.Network.CurrentSerial() // should be 0

	setupKey, err := manager.CreateSetupKey(context.Background(), account.Id, "test-key", SetupKeyReusable, time.Hour, nil, 999, userID, false)
	if err != nil {
		t.Fatal("error creating setup key")
		return
	}

	if account.Network.Serial != 0 {
		t.Errorf("expecting account network to have an initial Serial=0")
		return
	}

	key, err := wgtypes.GeneratePrivateKey()
	if err != nil {
		t.Fatal(err)
		return
	}
	expectedPeerKey := key.PublicKey().String()

	peer, _, _, err := manager.AddPeer(context.Background(), setupKey.Key, "", &nbpeer.Peer{
		Key:  expectedPeerKey,
		Meta: nbpeer.PeerSystemMeta{Hostname: expectedPeerKey},
	})
	if err != nil {
		t.Errorf("expecting peer to be added, got failure %v", err)
		return
	}

	account, err = manager.Store.GetAccount(context.Background(), account.Id)
	if err != nil {
		t.Fatal(err)
		return
	}

	if peer.Key != expectedPeerKey {
		t.Errorf("expecting just added peer to have key = %s, got %s", expectedPeerKey, peer.Key)
	}

	if !account.Network.Net.Contains(peer.IP) {
		t.Errorf("expecting just added peer's IP %s to be in a network range %s", peer.IP.String(), account.Network.Net.String())
	}

	if account.Network.CurrentSerial() != 1 {
		t.Errorf("expecting Network Serial=%d to be incremented by 1 and be equal to %d when adding new peer to account", serial, account.Network.CurrentSerial())
	}
	ev := getEvent(t, account.Id, manager, activity.PeerAddedWithSetupKey)

	assert.NotNil(t, ev)
	assert.Equal(t, account.Id, ev.AccountID)
	assert.Equal(t, peer.Name, ev.Meta["name"])
	assert.Equal(t, peer.FQDN(account.Domain), ev.Meta["fqdn"])
	assert.Equal(t, setupKey.Id, ev.InitiatorID)
	assert.Equal(t, peer.ID, ev.TargetID)
	assert.Equal(t, peer.IP.String(), fmt.Sprint(ev.Meta["ip"]))
}

func TestAccountManager_AddPeerWithUserID(t *testing.T) {
	manager, err := createManager(t)
	if err != nil {
		t.Fatal(err)
		return
	}

	account, err := manager.GetOrCreateAccountByUser(context.Background(), userID, "netbird.cloud")
	if err != nil {
		t.Fatal(err)
	}

	serial := account.Network.CurrentSerial() // should be 0

	if account.Network.Serial != 0 {
		t.Errorf("expecting account network to have an initial Serial=0")
		return
	}

	key, err := wgtypes.GeneratePrivateKey()
	if err != nil {
		t.Fatal(err)
		return
	}
	expectedPeerKey := key.PublicKey().String()
	expectedUserID := userID

	peer, _, _, err := manager.AddPeer(context.Background(), "", userID, &nbpeer.Peer{
		Key:  expectedPeerKey,
		Meta: nbpeer.PeerSystemMeta{Hostname: expectedPeerKey},
	})
	if err != nil {
		t.Errorf("expecting peer to be added, got failure %v, account users: %v", err, account.CreatedBy)
		return
	}

	account, err = manager.Store.GetAccount(context.Background(), account.Id)
	if err != nil {
		t.Fatal(err)
		return
	}

	if peer.Key != expectedPeerKey {
		t.Errorf("expecting just added peer to have key = %s, got %s", expectedPeerKey, peer.Key)
	}

	if !account.Network.Net.Contains(peer.IP) {
		t.Errorf("expecting just added peer's IP %s to be in a network range %s", peer.IP.String(), account.Network.Net.String())
	}

	if peer.UserID != expectedUserID {
		t.Errorf("expecting just added peer to have UserID = %s, got %s", expectedUserID, peer.UserID)
	}

	if account.Network.CurrentSerial() != 1 {
		t.Errorf("expecting Network Serial=%d to be incremented by 1 and be equal to %d when adding new peer to account", serial, account.Network.CurrentSerial())
	}

	ev := getEvent(t, account.Id, manager, activity.PeerAddedByUser)

	assert.NotNil(t, ev)
	assert.Equal(t, account.Id, ev.AccountID)
	assert.Equal(t, peer.Name, ev.Meta["name"])
	assert.Equal(t, peer.FQDN(account.Domain), ev.Meta["fqdn"])
	assert.Equal(t, userID, ev.InitiatorID)
	assert.Equal(t, peer.ID, ev.TargetID)
	assert.Equal(t, peer.IP.String(), fmt.Sprint(ev.Meta["ip"]))
}

func TestAccountManager_NetworkUpdates_SaveGroup(t *testing.T) {
	manager, account, peer1, peer2, peer3 := setupNetworkMapTest(t)

	group := group.Group{
		ID:    "groupA",
		Name:  "GroupA",
		Peers: []string{},
	}
	if err := manager.SaveGroup(context.Background(), account.Id, userID, &group); err != nil {
		t.Errorf("save group: %v", err)
		return
	}

	policy := Policy{
		ID:      "policy",
		Enabled: true,
		Rules: []*PolicyRule{
			{
				Enabled:       true,
				Sources:       []string{"groupA"},
				Destinations:  []string{"groupA"},
				Bidirectional: true,
				Action:        PolicyTrafficActionAccept,
			},
		},
	}
	err := manager.SavePolicy(context.Background(), account.Id, userID, &policy, false)
	require.NoError(t, err)

	updMsg := manager.peersUpdateManager.CreateChannel(context.Background(), peer1.ID)
	defer manager.peersUpdateManager.CloseChannel(context.Background(), peer1.ID)

	wg := sync.WaitGroup{}
	wg.Add(1)
	go func() {
		defer wg.Done()

		message := <-updMsg
		networkMap := message.Update.GetNetworkMap()
		if len(networkMap.RemotePeers) != 2 {
			t.Errorf("mismatch peers count: 2 expected, got %v", len(networkMap.RemotePeers))
		}
	}()

	group.Peers = []string{peer1.ID, peer2.ID, peer3.ID}
	if err := manager.SaveGroup(context.Background(), account.Id, userID, &group); err != nil {
		t.Errorf("save group: %v", err)
		return
	}

	wg.Wait()
}

func TestAccountManager_NetworkUpdates_DeletePolicy(t *testing.T) {
	manager, account, peer1, _, _ := setupNetworkMapTest(t)

	updMsg := manager.peersUpdateManager.CreateChannel(context.Background(), peer1.ID)
	defer manager.peersUpdateManager.CloseChannel(context.Background(), peer1.ID)

	wg := sync.WaitGroup{}
	wg.Add(1)
	go func() {
		defer wg.Done()

		message := <-updMsg
		networkMap := message.Update.GetNetworkMap()
		if len(networkMap.RemotePeers) != 0 {
			t.Errorf("mismatch peers count: 0 expected, got %v", len(networkMap.RemotePeers))
		}
	}()

	if err := manager.DeletePolicy(context.Background(), account.Id, account.Policies[0].ID, userID); err != nil {
		t.Errorf("delete default rule: %v", err)
		return
	}

	wg.Wait()
}

func TestAccountManager_NetworkUpdates_SavePolicy(t *testing.T) {
	manager, account, peer1, peer2, _ := setupNetworkMapTest(t)

	group := group.Group{
		ID:    "groupA",
		Name:  "GroupA",
		Peers: []string{peer1.ID, peer2.ID},
	}
	if err := manager.SaveGroup(context.Background(), account.Id, userID, &group); err != nil {
		t.Errorf("save group: %v", err)
		return
	}

	updMsg := manager.peersUpdateManager.CreateChannel(context.Background(), peer1.ID)
	defer manager.peersUpdateManager.CloseChannel(context.Background(), peer1.ID)

	policy := Policy{
		ID:        xid.New().String(),
		AccountID: account.Id,
		Enabled:   true,
		Rules: []*PolicyRule{
			{
				ID:            xid.New().String(),
				Enabled:       true,
				Sources:       []string{"groupA"},
				Destinations:  []string{"groupA"},
				Bidirectional: true,
				Action:        PolicyTrafficActionAccept,
			},
		},
	}

	wg := sync.WaitGroup{}
	wg.Add(1)
	go func() {
		defer wg.Done()

		message := <-updMsg
		networkMap := message.Update.GetNetworkMap()
		if len(networkMap.RemotePeers) != 2 {
			t.Errorf("mismatch peers count: 2 expected, got %v", len(networkMap.RemotePeers))
		}
	}()

	if err := manager.SavePolicy(context.Background(), account.Id, userID, &policy, false); err != nil {
		t.Errorf("delete default rule: %v", err)
		return
	}

	wg.Wait()
}

func TestAccountManager_NetworkUpdates_DeletePeer(t *testing.T) {
	manager, account, peer1, _, peer3 := setupNetworkMapTest(t)

	group := group.Group{
		ID:    "groupA",
		Name:  "GroupA",
		Peers: []string{peer1.ID, peer3.ID},
	}
	if err := manager.SaveGroup(context.Background(), account.Id, userID, &group); err != nil {
		t.Errorf("save group: %v", err)
		return
	}

	policy := Policy{
		Enabled: true,
		Rules: []*PolicyRule{
			{
				Enabled:       true,
				Sources:       []string{"groupA"},
				Destinations:  []string{"groupA"},
				Bidirectional: true,
				Action:        PolicyTrafficActionAccept,
			},
		},
	}

	if err := manager.SavePolicy(context.Background(), account.Id, userID, &policy, false); err != nil {
		t.Errorf("save policy: %v", err)
		return
	}

	updMsg := manager.peersUpdateManager.CreateChannel(context.Background(), peer1.ID)
	defer manager.peersUpdateManager.CloseChannel(context.Background(), peer1.ID)

	wg := sync.WaitGroup{}
	wg.Add(1)
	go func() {
		defer wg.Done()

		message := <-updMsg
		networkMap := message.Update.GetNetworkMap()
		if len(networkMap.RemotePeers) != 1 {
			t.Errorf("mismatch peers count: 1 expected, got %v", len(networkMap.RemotePeers))
		}
	}()

	if err := manager.DeletePeer(context.Background(), account.Id, peer3.ID, userID); err != nil {
		t.Errorf("delete peer: %v", err)
		return
	}

	wg.Wait()
}

func TestAccountManager_NetworkUpdates_DeleteGroup(t *testing.T) {
	manager, account, peer1, peer2, peer3 := setupNetworkMapTest(t)

	updMsg := manager.peersUpdateManager.CreateChannel(context.Background(), peer1.ID)
	defer manager.peersUpdateManager.CloseChannel(context.Background(), peer1.ID)

	group := group.Group{
		ID:    "groupA",
		Name:  "GroupA",
		Peers: []string{peer1.ID, peer2.ID, peer3.ID},
	}

	policy := Policy{
		Enabled: true,
		Rules: []*PolicyRule{
			{
				Enabled:       true,
				Sources:       []string{"groupA"},
				Destinations:  []string{"groupA"},
				Bidirectional: true,
				Action:        PolicyTrafficActionAccept,
			},
		},
	}

	if err := manager.DeletePolicy(context.Background(), account.Id, account.Policies[0].ID, userID); err != nil {
		t.Errorf("delete default rule: %v", err)
		return
	}

	if err := manager.SavePolicy(context.Background(), account.Id, userID, &policy, false); err != nil {
		t.Errorf("save policy: %v", err)
		return
	}

	wg := sync.WaitGroup{}
	wg.Add(1)
	go func() {
		defer wg.Done()

<<<<<<< HEAD
		if err := manager.DeleteGroup(context.Background(), account.Id, userID, group.ID); err != nil {
			t.Errorf("delete group: %v", err)
			return
=======
		message := <-updMsg
		networkMap := message.Update.GetNetworkMap()
		if len(networkMap.RemotePeers) != 0 {
			t.Errorf("mismatch peers count: 0 expected, got %v", len(networkMap.RemotePeers))
>>>>>>> 39c99781
		}
	}()

	// clean policy is pre requirement for delete group
	if err := manager.DeletePolicy(context.Background(), account.Id, policy.ID, userID); err != nil {
		t.Errorf("delete default rule: %v", err)
		return
	}

	if err := manager.DeleteGroup(context.Background(), account.Id, "", group.ID); err != nil {
		t.Errorf("delete group: %v", err)
		return
	}

	wg.Wait()
}

func TestAccountManager_DeletePeer(t *testing.T) {
	manager, err := createManager(t)
	if err != nil {
		t.Fatal(err)
		return
	}

	userID := "account_creator"
	account, err := createAccount(manager, "test_account", userID, "netbird.cloud")
	if err != nil {
		t.Fatal(err)
	}

	setupKey, err := manager.CreateSetupKey(context.Background(), account.Id, "test-key", SetupKeyReusable, time.Hour, nil, 999, userID, false)
	if err != nil {
		t.Fatal("error creating setup key")
		return
	}

	key, err := wgtypes.GenerateKey()
	if err != nil {
		t.Fatal(err)
		return
	}

	peerKey := key.PublicKey().String()

	peer, _, _, err := manager.AddPeer(context.Background(), setupKey.Key, "", &nbpeer.Peer{
		Key:  peerKey,
		Meta: nbpeer.PeerSystemMeta{Hostname: peerKey},
	})
	if err != nil {
		t.Errorf("expecting peer to be added, got failure %v", err)
		return
	}

	err = manager.DeletePeer(context.Background(), account.Id, peerKey, userID)
	if err != nil {
		return
	}

	account, err = manager.Store.GetAccount(context.Background(), account.Id)
	if err != nil {
		t.Fatal(err)
		return
	}

	if account.Network.CurrentSerial() != 2 {
		t.Errorf("expecting Network Serial=%d to be incremented and be equal to 2 after adding and deleting a peer", account.Network.CurrentSerial())
	}

	ev := getEvent(t, account.Id, manager, activity.PeerRemovedByUser)

	assert.NotNil(t, ev)
	assert.Equal(t, account.Id, ev.AccountID)
	assert.Equal(t, peer.Name, ev.Meta["name"])
	assert.Equal(t, peer.FQDN(account.Domain), ev.Meta["fqdn"])
	assert.Equal(t, userID, ev.InitiatorID)
	assert.Equal(t, peer.IP.String(), ev.TargetID)
	assert.Equal(t, peer.IP.String(), fmt.Sprint(ev.Meta["ip"]))
}

func getEvent(t *testing.T, accountID string, manager AccountManager, eventType activity.Activity) *activity.Event {
	t.Helper()
	for {
		select {
		case <-time.After(time.Second):
			t.Fatal("no PeerAddedWithSetupKey event was generated")
		default:
			events, err := manager.GetEvents(context.Background(), accountID, userID)
			if err != nil {
				t.Fatal(err)
			}
			for _, event := range events {
				if event.Activity == eventType {
					return event
				}
			}
		}
	}
}

func TestGetUsersFromAccount(t *testing.T) {
	manager, err := createManager(t)
	if err != nil {
		t.Fatal(err)
	}

	users := map[string]*User{"1": {Id: "1", Role: UserRoleOwner}, "2": {Id: "2", Role: "user"}, "3": {Id: "3", Role: "user"}}
	accountId := "test_account_id"

	account, err := createAccount(manager, accountId, users["1"].Id, "")
	if err != nil {
		t.Fatal(err)
	}

	// add a user to the account
	for _, user := range users {
		account.Users[user.Id] = user
	}

	userInfos, err := manager.GetUsersFromAccount(context.Background(), accountId, "1")
	if err != nil {
		t.Fatal(err)
	}

	for _, userInfo := range userInfos {
		id := userInfo.ID
		assert.Equal(t, userInfo.ID, users[id].Id)
		assert.Equal(t, userInfo.Role, string(users[id].Role))
		assert.Equal(t, userInfo.Name, "")
		assert.Equal(t, userInfo.Email, "")
	}
}

func TestFileStore_GetRoutesByPrefix(t *testing.T) {
	_, prefix, err := route.ParseNetwork("192.168.64.0/24")
	if err != nil {
		t.Fatal(err)
	}
	account := &Account{
		Routes: map[route.ID]*route.Route{
			"route-1": {
				ID:          "route-1",
				Network:     prefix,
				NetID:       "network-1",
				Description: "network-1",
				Peer:        "peer-1",
				NetworkType: 0,
				Masquerade:  false,
				Metric:      999,
				Enabled:     true,
			},
			"route-2": {
				ID:          "route-2",
				Network:     prefix,
				NetID:       "network-1",
				Description: "network-1",
				Peer:        "peer-2",
				NetworkType: 0,
				Masquerade:  false,
				Metric:      999,
				Enabled:     true,
			},
		},
	}

	routes := account.GetRoutesByPrefixOrDomains(prefix, nil)

	assert.Len(t, routes, 2)
	routeIDs := make(map[route.ID]struct{}, 2)
	for _, r := range routes {
		routeIDs[r.ID] = struct{}{}
	}
	assert.Contains(t, routeIDs, route.ID("route-1"))
	assert.Contains(t, routeIDs, route.ID("route-2"))
}

func TestAccount_GetRoutesToSync(t *testing.T) {
	_, prefix, err := route.ParseNetwork("192.168.64.0/24")
	if err != nil {
		t.Fatal(err)
	}
	_, prefix2, err := route.ParseNetwork("192.168.0.0/24")
	if err != nil {
		t.Fatal(err)
	}
	account := &Account{
		Peers: map[string]*nbpeer.Peer{
			"peer-1": {Key: "peer-1", Meta: nbpeer.PeerSystemMeta{GoOS: "linux"}}, "peer-2": {Key: "peer-2", Meta: nbpeer.PeerSystemMeta{GoOS: "linux"}}, "peer-3": {Key: "peer-1", Meta: nbpeer.PeerSystemMeta{GoOS: "linux"}},
		},
		Groups: map[string]*group.Group{"group1": {ID: "group1", Peers: []string{"peer-1", "peer-2"}}},
		Routes: map[route.ID]*route.Route{
			"route-1": {
				ID:          "route-1",
				Network:     prefix,
				NetID:       "network-1",
				Description: "network-1",
				Peer:        "peer-1",
				NetworkType: 0,
				Masquerade:  false,
				Metric:      999,
				Enabled:     true,
				Groups:      []string{"group1"},
			},
			"route-2": {
				ID:          "route-2",
				Network:     prefix2,
				NetID:       "network-2",
				Description: "network-2",
				Peer:        "peer-2",
				NetworkType: 0,
				Masquerade:  false,
				Metric:      999,
				Enabled:     true,
				Groups:      []string{"group1"},
			},
			"route-3": {
				ID:          "route-3",
				Network:     prefix,
				NetID:       "network-1",
				Description: "network-1",
				Peer:        "peer-2",
				NetworkType: 0,
				Masquerade:  false,
				Metric:      999,
				Enabled:     true,
				Groups:      []string{"group1"},
			},
		},
	}

	routes := account.getRoutesToSync(context.Background(), "peer-2", []*nbpeer.Peer{{Key: "peer-1"}, {Key: "peer-3"}})

	assert.Len(t, routes, 2)
	routeIDs := make(map[route.ID]struct{}, 2)
	for _, r := range routes {
		routeIDs[r.ID] = struct{}{}
	}
	assert.Contains(t, routeIDs, route.ID("route-2"))
	assert.Contains(t, routeIDs, route.ID("route-3"))

	emptyRoutes := account.getRoutesToSync(context.Background(), "peer-3", []*nbpeer.Peer{{Key: "peer-1"}, {Key: "peer-2"}})

	assert.Len(t, emptyRoutes, 0)
}

func TestAccount_Copy(t *testing.T) {
	account := &Account{
		Id:                     "account1",
		CreatedBy:              "tester",
		CreatedAt:              time.Now().UTC(),
		Domain:                 "test.com",
		DomainCategory:         "public",
		IsDomainPrimaryAccount: true,
		SetupKeys: map[string]*SetupKey{
			"setup1": {
				Id:         "setup1",
				AutoGroups: []string{"group1"},
			},
		},
		Network: &Network{
			Identifier: "net1",
		},
		Peers: map[string]*nbpeer.Peer{
			"peer1": {
				Key: "key1",
				Status: &nbpeer.PeerStatus{
					LastSeen:     time.Now(),
					Connected:    true,
					LoginExpired: false,
				},
			},
		},
		Users: map[string]*User{
			"user1": {
				Id:         "user1",
				Role:       UserRoleAdmin,
				AutoGroups: []string{"group1"},
				PATs: map[string]*PersonalAccessToken{
					"pat1": {
						ID:             "pat1",
						Name:           "First PAT",
						HashedToken:    "SoMeHaShEdToKeN",
						ExpirationDate: time.Now().UTC().AddDate(0, 0, 7),
						CreatedBy:      "user1",
						CreatedAt:      time.Now().UTC(),
						LastUsed:       time.Now().UTC(),
					},
				},
			},
		},
		Groups: map[string]*group.Group{
			"group1": {
				ID:    "group1",
				Peers: []string{"peer1"},
			},
		},
		Policies: []*Policy{
			{
				ID:                  "policy1",
				Enabled:             true,
				Rules:               make([]*PolicyRule, 0),
				SourcePostureChecks: make([]string, 0),
			},
		},
		Routes: map[route.ID]*route.Route{
			"route1": {
				ID:                  "route1",
				PeerGroups:          []string{},
				Groups:              []string{"group1"},
				AccessControlGroups: []string{},
			},
		},
		NameServerGroups: map[string]*nbdns.NameServerGroup{
			"nsGroup1": {
				ID:          "nsGroup1",
				Domains:     []string{},
				Groups:      []string{},
				NameServers: []nbdns.NameServer{},
			},
		},
		DNSSettings: DNSSettings{DisabledManagementGroups: []string{}},
		PostureChecks: []*posture.Checks{
			{
				ID: "posture Checks1",
			},
		},
		Settings: &Settings{},
	}
	err := hasNilField(account)
	if err != nil {
		t.Fatal(err)
	}
	accountCopy := account.Copy()
	accBytes, err := json.Marshal(account)
	if err != nil {
		t.Fatal(err)
	}
	account.Peers["peer1"].Status.Connected = false // we change original object to confirm that copy won't change
	accCopyBytes, err := json.Marshal(accountCopy)
	if err != nil {
		t.Fatal(err)
	}
	assert.Equal(t, string(accBytes), string(accCopyBytes), "account copy returned a different value than expected")
}

// hasNilField validates pointers, maps and slices if they are nil
// TODO: make it check nested fields too
func hasNilField(x interface{}) error {
	rv := reflect.ValueOf(x)
	rv = rv.Elem()
	for i := 0; i < rv.NumField(); i++ {
		// skip gorm internal fields
		if json, ok := rv.Type().Field(i).Tag.Lookup("json"); ok && json == "-" {
			continue
		}
		if f := rv.Field(i); f.IsValid() {
			k := f.Kind()
			switch k {
			case reflect.Ptr:
				if f.IsNil() {
					return fmt.Errorf("field %s is nil", f.String())
				}
			case reflect.Map, reflect.Slice:
				if f.Len() == 0 || f.IsNil() {
					return fmt.Errorf("field %s is nil", f.String())
				}
			}
		}
	}
	return nil
}

func TestDefaultAccountManager_DefaultAccountSettings(t *testing.T) {
	manager, err := createManager(t)
	require.NoError(t, err, "unable to create account manager")

	accountID, err := manager.GetAccountIDByUserID(context.Background(), userID, "")
	require.NoError(t, err, "unable to create an account")

	settings, err := manager.Store.GetAccountSettings(context.Background(), LockingStrengthShare, accountID)
	require.NoError(t, err, "unable to get account settings")

	assert.NotNil(t, settings)
	assert.Equal(t, settings.PeerLoginExpirationEnabled, true)
	assert.Equal(t, settings.PeerLoginExpiration, 24*time.Hour)
}

func TestDefaultAccountManager_UpdatePeer_PeerLoginExpiration(t *testing.T) {
	manager, err := createManager(t)
	require.NoError(t, err, "unable to create account manager")

	_, err = manager.GetAccountIDByUserID(context.Background(), userID, "")
	require.NoError(t, err, "unable to create an account")

	key, err := wgtypes.GenerateKey()
	require.NoError(t, err, "unable to generate WireGuard key")
	peer, _, _, err := manager.AddPeer(context.Background(), "", userID, &nbpeer.Peer{
		Key:                    key.PublicKey().String(),
		Meta:                   nbpeer.PeerSystemMeta{Hostname: "test-peer"},
		LoginExpirationEnabled: true,
	})
	require.NoError(t, err, "unable to add peer")

	accountID, err := manager.GetAccountIDByUserID(context.Background(), userID, "")
	require.NoError(t, err, "unable to get the account")

	err = manager.MarkPeerConnected(context.Background(), key.PublicKey().String(), true, nil, accountID)
	require.NoError(t, err, "unable to mark peer connected")

	_, err = manager.UpdateAccountSettings(context.Background(), accountID, userID, &Settings{
		PeerLoginExpiration:        time.Hour,
		PeerLoginExpirationEnabled: true,
	})
	require.NoError(t, err, "expecting to update account settings successfully but got error")

	wg := &sync.WaitGroup{}
	wg.Add(2)
	manager.peerLoginExpiry = &MockScheduler{
		CancelFunc: func(ctx context.Context, IDs []string) {
			wg.Done()
		},
		ScheduleFunc: func(ctx context.Context, in time.Duration, ID string, job func() (nextRunIn time.Duration, reschedule bool)) {
			wg.Done()
		},
	}

	// disable expiration first
	update := peer.Copy()
	update.LoginExpirationEnabled = false
	_, err = manager.UpdatePeer(context.Background(), accountID, userID, update)
	require.NoError(t, err, "unable to update peer")
	// enabling expiration should trigger the routine
	update.LoginExpirationEnabled = true
	_, err = manager.UpdatePeer(context.Background(), accountID, userID, update)
	require.NoError(t, err, "unable to update peer")

	failed := waitTimeout(wg, time.Second)
	if failed {
		t.Fatal("timeout while waiting for test to finish")
	}
}

func TestDefaultAccountManager_MarkPeerConnected_PeerLoginExpiration(t *testing.T) {
	manager, err := createManager(t)
	require.NoError(t, err, "unable to create account manager")

	accountID, err := manager.GetAccountIDByUserID(context.Background(), userID, "")
	require.NoError(t, err, "unable to create an account")

	key, err := wgtypes.GenerateKey()
	require.NoError(t, err, "unable to generate WireGuard key")
	_, _, _, err = manager.AddPeer(context.Background(), "", userID, &nbpeer.Peer{
		Key:                    key.PublicKey().String(),
		Meta:                   nbpeer.PeerSystemMeta{Hostname: "test-peer"},
		LoginExpirationEnabled: true,
	})
	require.NoError(t, err, "unable to add peer")
	_, err = manager.UpdateAccountSettings(context.Background(), accountID, userID, &Settings{
		PeerLoginExpiration:        time.Hour,
		PeerLoginExpirationEnabled: true,
	})
	require.NoError(t, err, "expecting to update account settings successfully but got error")

	wg := &sync.WaitGroup{}
	wg.Add(2)
	manager.peerLoginExpiry = &MockScheduler{
		CancelFunc: func(ctx context.Context, IDs []string) {
			wg.Done()
		},
		ScheduleFunc: func(ctx context.Context, in time.Duration, ID string, job func() (nextRunIn time.Duration, reschedule bool)) {
			wg.Done()
		},
	}

	accountID, err = manager.GetAccountIDByUserID(context.Background(), userID, "")
	require.NoError(t, err, "unable to get the account")

	// when we mark peer as connected, the peer login expiration routine should trigger
	err = manager.MarkPeerConnected(context.Background(), key.PublicKey().String(), true, nil, accountID)
	require.NoError(t, err, "unable to mark peer connected")

	failed := waitTimeout(wg, time.Second)
	if failed {
		t.Fatal("timeout while waiting for test to finish")
	}
}

func TestDefaultAccountManager_UpdateAccountSettings_PeerLoginExpiration(t *testing.T) {
	manager, err := createManager(t)
	require.NoError(t, err, "unable to create account manager")

	_, err = manager.GetAccountIDByUserID(context.Background(), userID, "")
	require.NoError(t, err, "unable to create an account")

	key, err := wgtypes.GenerateKey()
	require.NoError(t, err, "unable to generate WireGuard key")
	_, _, _, err = manager.AddPeer(context.Background(), "", userID, &nbpeer.Peer{
		Key:                    key.PublicKey().String(),
		Meta:                   nbpeer.PeerSystemMeta{Hostname: "test-peer"},
		LoginExpirationEnabled: true,
	})
	require.NoError(t, err, "unable to add peer")

	accountID, err := manager.GetAccountIDByUserID(context.Background(), userID, "")
	require.NoError(t, err, "unable to get the account")

	err = manager.MarkPeerConnected(context.Background(), key.PublicKey().String(), true, nil, accountID)
	require.NoError(t, err, "unable to mark peer connected")

	wg := &sync.WaitGroup{}
	wg.Add(2)
	manager.peerLoginExpiry = &MockScheduler{
		CancelFunc: func(ctx context.Context, IDs []string) {
			wg.Done()
		},
		ScheduleFunc: func(ctx context.Context, in time.Duration, ID string, job func() (nextRunIn time.Duration, reschedule bool)) {
			wg.Done()
		},
	}
	// enabling PeerLoginExpirationEnabled should trigger the expiration job
	_, err = manager.UpdateAccountSettings(context.Background(), accountID, userID, &Settings{
		PeerLoginExpiration:        time.Hour,
		PeerLoginExpirationEnabled: true,
	})
	require.NoError(t, err, "expecting to update account settings successfully but got error")

	failed := waitTimeout(wg, time.Second)
	if failed {
		t.Fatal("timeout while waiting for test to finish")
	}
	wg.Add(1)

	// disabling PeerLoginExpirationEnabled should trigger cancel
	_, err = manager.UpdateAccountSettings(context.Background(), accountID, userID, &Settings{
		PeerLoginExpiration:        time.Hour,
		PeerLoginExpirationEnabled: false,
	})
	require.NoError(t, err, "expecting to update account settings successfully but got error")
	failed = waitTimeout(wg, time.Second)
	if failed {
		t.Fatal("timeout while waiting for test to finish")
	}
}

func TestDefaultAccountManager_UpdateAccountSettings(t *testing.T) {
	manager, err := createManager(t)
	require.NoError(t, err, "unable to create account manager")

	accountID, err := manager.GetAccountIDByUserID(context.Background(), userID, "")
	require.NoError(t, err, "unable to create an account")

	updatedSettings, err := manager.UpdateAccountSettings(context.Background(), accountID, userID, &Settings{
		PeerLoginExpiration:        time.Hour,
		PeerLoginExpirationEnabled: false,
	})
	require.NoError(t, err, "expecting to update account settings successfully but got error")
	assert.False(t, updatedSettings.PeerLoginExpirationEnabled)
	assert.Equal(t, updatedSettings.PeerLoginExpiration, time.Hour)

	settings, err := manager.Store.GetAccountSettings(context.Background(), LockingStrengthShare, accountID)
	require.NoError(t, err, "unable to get account settings")

	assert.False(t, settings.PeerLoginExpirationEnabled)
	assert.Equal(t, settings.PeerLoginExpiration, time.Hour)

	_, err = manager.UpdateAccountSettings(context.Background(), accountID, userID, &Settings{
		PeerLoginExpiration:        time.Second,
		PeerLoginExpirationEnabled: false,
	})
	require.Error(t, err, "expecting to fail when providing PeerLoginExpiration less than one hour")

	_, err = manager.UpdateAccountSettings(context.Background(), accountID, userID, &Settings{
		PeerLoginExpiration:        time.Hour * 24 * 181,
		PeerLoginExpirationEnabled: false,
	})
	require.Error(t, err, "expecting to fail when providing PeerLoginExpiration more than 180 days")
}

func TestAccount_GetExpiredPeers(t *testing.T) {
	type test struct {
		name          string
		peers         map[string]*nbpeer.Peer
		expectedPeers map[string]struct{}
	}
	testCases := []test{
		{
			name: "Peers with login expiration disabled, no expired peers",
			peers: map[string]*nbpeer.Peer{
				"peer-1": {
					LoginExpirationEnabled: false,
				},
				"peer-2": {
					LoginExpirationEnabled: false,
				},
			},
			expectedPeers: map[string]struct{}{},
		},
		{
			name: "Two peers expired",
			peers: map[string]*nbpeer.Peer{
				"peer-1": {
					ID:                     "peer-1",
					LoginExpirationEnabled: true,
					Status: &nbpeer.PeerStatus{
						LastSeen:     time.Now().UTC(),
						Connected:    true,
						LoginExpired: false,
					},
					LastLogin: time.Now().UTC().Add(-30 * time.Minute),
					UserID:    userID,
				},
				"peer-2": {
					ID:                     "peer-2",
					LoginExpirationEnabled: true,
					Status: &nbpeer.PeerStatus{
						LastSeen:     time.Now().UTC(),
						Connected:    true,
						LoginExpired: false,
					},
					LastLogin: time.Now().UTC().Add(-2 * time.Hour),
					UserID:    userID,
				},

				"peer-3": {
					ID:                     "peer-3",
					LoginExpirationEnabled: true,
					Status: &nbpeer.PeerStatus{
						LastSeen:     time.Now().UTC(),
						Connected:    true,
						LoginExpired: false,
					},
					LastLogin: time.Now().UTC().Add(-1 * time.Hour),
					UserID:    userID,
				},
			},
			expectedPeers: map[string]struct{}{
				"peer-2": {},
				"peer-3": {},
			},
		},
	}

	for _, testCase := range testCases {
		t.Run(testCase.name, func(t *testing.T) {
			account := &Account{
				Peers: testCase.peers,
				Settings: &Settings{
					PeerLoginExpirationEnabled: true,
					PeerLoginExpiration:        time.Hour,
				},
			}

			expiredPeers := account.GetExpiredPeers()
			assert.Len(t, expiredPeers, len(testCase.expectedPeers))
			for _, peer := range expiredPeers {
				if _, ok := testCase.expectedPeers[peer.ID]; !ok {
					t.Fatalf("expected to have peer %s expired", peer.ID)
				}
			}
		})
	}
}

func TestAccount_GetInactivePeers(t *testing.T) {
	type test struct {
		name          string
		peers         map[string]*nbpeer.Peer
		expectedPeers map[string]struct{}
	}
	testCases := []test{
		{
			name: "Peers with inactivity expiration disabled, no expired peers",
			peers: map[string]*nbpeer.Peer{
				"peer-1": {
					InactivityExpirationEnabled: false,
				},
				"peer-2": {
					InactivityExpirationEnabled: false,
				},
			},
			expectedPeers: map[string]struct{}{},
		},
		{
			name: "Two peers expired",
			peers: map[string]*nbpeer.Peer{
				"peer-1": {
					ID:                          "peer-1",
					InactivityExpirationEnabled: true,
					Status: &nbpeer.PeerStatus{
						LastSeen:     time.Now().UTC().Add(-45 * time.Second),
						Connected:    false,
						LoginExpired: false,
					},
					LastLogin: time.Now().UTC().Add(-30 * time.Minute),
					UserID:    userID,
				},
				"peer-2": {
					ID:                          "peer-2",
					InactivityExpirationEnabled: true,
					Status: &nbpeer.PeerStatus{
						LastSeen:     time.Now().UTC().Add(-45 * time.Second),
						Connected:    false,
						LoginExpired: false,
					},
					LastLogin: time.Now().UTC().Add(-2 * time.Hour),
					UserID:    userID,
				},
				"peer-3": {
					ID:                          "peer-3",
					InactivityExpirationEnabled: true,
					Status: &nbpeer.PeerStatus{
						LastSeen:     time.Now().UTC(),
						Connected:    true,
						LoginExpired: false,
					},
					LastLogin: time.Now().UTC().Add(-1 * time.Hour),
					UserID:    userID,
				},
			},
			expectedPeers: map[string]struct{}{
				"peer-1": {},
				"peer-2": {},
			},
		},
	}

	for _, testCase := range testCases {
		t.Run(testCase.name, func(t *testing.T) {
			account := &Account{
				Peers: testCase.peers,
				Settings: &Settings{
					PeerInactivityExpirationEnabled: true,
					PeerInactivityExpiration:        time.Second,
				},
			}

			expiredPeers := account.GetInactivePeers()
			assert.Len(t, expiredPeers, len(testCase.expectedPeers))
			for _, peer := range expiredPeers {
				if _, ok := testCase.expectedPeers[peer.ID]; !ok {
					t.Fatalf("expected to have peer %s expired", peer.ID)
				}
			}
		})
	}
}

func TestAccount_GetPeersWithExpiration(t *testing.T) {
	type test struct {
		name          string
		peers         map[string]*nbpeer.Peer
		expectedPeers map[string]struct{}
	}

	testCases := []test{
		{
			name:          "No account peers, no peers with expiration",
			peers:         map[string]*nbpeer.Peer{},
			expectedPeers: map[string]struct{}{},
		},
		{
			name: "Peers with login expiration disabled, no peers with expiration",
			peers: map[string]*nbpeer.Peer{
				"peer-1": {
					LoginExpirationEnabled: false,
					UserID:                 userID,
				},
				"peer-2": {
					LoginExpirationEnabled: false,
					UserID:                 userID,
				},
			},
			expectedPeers: map[string]struct{}{},
		},
		{
			name: "Peers with login expiration enabled, return peers with expiration",
			peers: map[string]*nbpeer.Peer{
				"peer-1": {
					ID:                     "peer-1",
					LoginExpirationEnabled: true,
					UserID:                 userID,
				},
				"peer-2": {
					LoginExpirationEnabled: false,
					UserID:                 userID,
				},
			},
			expectedPeers: map[string]struct{}{
				"peer-1": {},
			},
		},
	}

	for _, testCase := range testCases {
		t.Run(testCase.name, func(t *testing.T) {
			account := &Account{
				Peers: testCase.peers,
			}

			actual := account.GetPeersWithExpiration()
			assert.Len(t, actual, len(testCase.expectedPeers))
			if len(testCase.expectedPeers) > 0 {
				for k := range testCase.expectedPeers {
					contains := false
					for _, peer := range actual {
						if k == peer.ID {
							contains = true
						}
					}
					assert.True(t, contains)
				}
			}
		})
	}
}

func TestAccount_GetPeersWithInactivity(t *testing.T) {
	type test struct {
		name          string
		peers         map[string]*nbpeer.Peer
		expectedPeers map[string]struct{}
	}

	testCases := []test{
		{
			name:          "No account peers, no peers with expiration",
			peers:         map[string]*nbpeer.Peer{},
			expectedPeers: map[string]struct{}{},
		},
		{
			name: "Peers with login expiration disabled, no peers with expiration",
			peers: map[string]*nbpeer.Peer{
				"peer-1": {
					InactivityExpirationEnabled: false,
					UserID:                      userID,
				},
				"peer-2": {
					InactivityExpirationEnabled: false,
					UserID:                      userID,
				},
			},
			expectedPeers: map[string]struct{}{},
		},
		{
			name: "Peers with login expiration enabled, return peers with expiration",
			peers: map[string]*nbpeer.Peer{
				"peer-1": {
					ID:                          "peer-1",
					InactivityExpirationEnabled: true,
					UserID:                      userID,
				},
				"peer-2": {
					InactivityExpirationEnabled: false,
					UserID:                      userID,
				},
			},
			expectedPeers: map[string]struct{}{
				"peer-1": {},
			},
		},
	}

	for _, testCase := range testCases {
		t.Run(testCase.name, func(t *testing.T) {
			account := &Account{
				Peers: testCase.peers,
			}

			actual := account.GetPeersWithInactivity()
			assert.Len(t, actual, len(testCase.expectedPeers))
			if len(testCase.expectedPeers) > 0 {
				for k := range testCase.expectedPeers {
					contains := false
					for _, peer := range actual {
						if k == peer.ID {
							contains = true
						}
					}
					assert.True(t, contains)
				}
			}
		})
	}
}

func TestAccount_GetNextPeerExpiration(t *testing.T) {
	type test struct {
		name                   string
		peers                  map[string]*nbpeer.Peer
		expiration             time.Duration
		expirationEnabled      bool
		expectedNextRun        bool
		expectedNextExpiration time.Duration
	}

	expectedNextExpiration := time.Minute
	testCases := []test{
		{
			name:                   "No peers, no expiration",
			peers:                  map[string]*nbpeer.Peer{},
			expiration:             time.Second,
			expirationEnabled:      false,
			expectedNextRun:        false,
			expectedNextExpiration: time.Duration(0),
		},
		{
			name: "No connected peers, no expiration",
			peers: map[string]*nbpeer.Peer{
				"peer-1": {
					Status: &nbpeer.PeerStatus{
						Connected: false,
					},
					LoginExpirationEnabled: true,
					UserID:                 userID,
				},
				"peer-2": {
					Status: &nbpeer.PeerStatus{
						Connected: true,
					},
					LoginExpirationEnabled: false,
					UserID:                 userID,
				},
			},
			expiration:             time.Second,
			expirationEnabled:      false,
			expectedNextRun:        false,
			expectedNextExpiration: time.Duration(0),
		},
		{
			name: "Connected peers with disabled expiration, no expiration",
			peers: map[string]*nbpeer.Peer{
				"peer-1": {
					Status: &nbpeer.PeerStatus{
						Connected: true,
					},
					LoginExpirationEnabled: false,
					UserID:                 userID,
				},
				"peer-2": {
					Status: &nbpeer.PeerStatus{
						Connected: true,
					},
					LoginExpirationEnabled: false,
					UserID:                 userID,
				},
			},
			expiration:             time.Second,
			expirationEnabled:      false,
			expectedNextRun:        false,
			expectedNextExpiration: time.Duration(0),
		},
		{
			name: "Expired peers, no expiration",
			peers: map[string]*nbpeer.Peer{
				"peer-1": {
					Status: &nbpeer.PeerStatus{
						Connected:    true,
						LoginExpired: true,
					},
					LoginExpirationEnabled: true,
					UserID:                 userID,
				},
				"peer-2": {
					Status: &nbpeer.PeerStatus{
						Connected:    true,
						LoginExpired: true,
					},
					LoginExpirationEnabled: true,
					UserID:                 userID,
				},
			},
			expiration:             time.Second,
			expirationEnabled:      false,
			expectedNextRun:        false,
			expectedNextExpiration: time.Duration(0),
		},
		{
			name: "To be expired peer, return expiration",
			peers: map[string]*nbpeer.Peer{
				"peer-1": {
					Status: &nbpeer.PeerStatus{
						Connected:    true,
						LoginExpired: false,
					},
					LoginExpirationEnabled: true,
					LastLogin:              time.Now().UTC(),
					UserID:                 userID,
				},
				"peer-2": {
					Status: &nbpeer.PeerStatus{
						Connected:    true,
						LoginExpired: true,
					},
					LoginExpirationEnabled: true,
					UserID:                 userID,
				},
			},
			expiration:             time.Minute,
			expirationEnabled:      false,
			expectedNextRun:        true,
			expectedNextExpiration: expectedNextExpiration,
		},
		{
			name: "Peers added with setup keys, no expiration",
			peers: map[string]*nbpeer.Peer{
				"peer-1": {
					Status: &nbpeer.PeerStatus{
						Connected:    true,
						LoginExpired: false,
					},
					LoginExpirationEnabled: true,
				},
				"peer-2": {
					Status: &nbpeer.PeerStatus{
						Connected:    true,
						LoginExpired: false,
					},
					LoginExpirationEnabled: true,
				},
			},
			expiration:             time.Second,
			expirationEnabled:      false,
			expectedNextRun:        false,
			expectedNextExpiration: time.Duration(0),
		},
	}
	for _, testCase := range testCases {
		t.Run(testCase.name, func(t *testing.T) {
			account := &Account{
				Peers:    testCase.peers,
				Settings: &Settings{PeerLoginExpiration: testCase.expiration, PeerLoginExpirationEnabled: testCase.expirationEnabled},
			}

			expiration, ok := account.GetNextPeerExpiration()
			assert.Equal(t, ok, testCase.expectedNextRun)
			if testCase.expectedNextRun {
				assert.True(t, expiration >= 0 && expiration <= testCase.expectedNextExpiration)
			} else {
				assert.Equal(t, expiration, testCase.expectedNextExpiration)
			}
		})
	}
}

func TestAccount_GetNextInactivePeerExpiration(t *testing.T) {
	type test struct {
		name                   string
		peers                  map[string]*nbpeer.Peer
		expiration             time.Duration
		expirationEnabled      bool
		expectedNextRun        bool
		expectedNextExpiration time.Duration
	}

	expectedNextExpiration := time.Minute
	testCases := []test{
		{
			name:                   "No peers, no expiration",
			peers:                  map[string]*nbpeer.Peer{},
			expiration:             time.Second,
			expirationEnabled:      false,
			expectedNextRun:        false,
			expectedNextExpiration: time.Duration(0),
		},
		{
			name: "No connected peers, no expiration",
			peers: map[string]*nbpeer.Peer{
				"peer-1": {
					Status: &nbpeer.PeerStatus{
						Connected: false,
					},
					InactivityExpirationEnabled: false,
					UserID:                      userID,
				},
				"peer-2": {
					Status: &nbpeer.PeerStatus{
						Connected: false,
					},
					InactivityExpirationEnabled: false,
					UserID:                      userID,
				},
			},
			expiration:             time.Second,
			expirationEnabled:      false,
			expectedNextRun:        false,
			expectedNextExpiration: time.Duration(0),
		},
		{
			name: "Connected peers with disabled expiration, no expiration",
			peers: map[string]*nbpeer.Peer{
				"peer-1": {
					Status: &nbpeer.PeerStatus{
						Connected: true,
					},
					InactivityExpirationEnabled: false,
					UserID:                      userID,
				},
				"peer-2": {
					Status: &nbpeer.PeerStatus{
						Connected: true,
					},
					InactivityExpirationEnabled: false,
					UserID:                      userID,
				},
			},
			expiration:             time.Second,
			expirationEnabled:      false,
			expectedNextRun:        false,
			expectedNextExpiration: time.Duration(0),
		},
		{
			name: "Expired peers, no expiration",
			peers: map[string]*nbpeer.Peer{
				"peer-1": {
					Status: &nbpeer.PeerStatus{
						Connected:    true,
						LoginExpired: true,
					},
					InactivityExpirationEnabled: true,
					UserID:                      userID,
				},
				"peer-2": {
					Status: &nbpeer.PeerStatus{
						Connected:    true,
						LoginExpired: true,
					},
					InactivityExpirationEnabled: true,
					UserID:                      userID,
				},
			},
			expiration:             time.Second,
			expirationEnabled:      false,
			expectedNextRun:        false,
			expectedNextExpiration: time.Duration(0),
		},
		{
			name: "To be expired peer, return expiration",
			peers: map[string]*nbpeer.Peer{
				"peer-1": {
					Status: &nbpeer.PeerStatus{
						Connected:    false,
						LoginExpired: false,
						LastSeen:     time.Now().Add(-1 * time.Second),
					},
					InactivityExpirationEnabled: true,
					LastLogin:                   time.Now().UTC(),
					UserID:                      userID,
				},
				"peer-2": {
					Status: &nbpeer.PeerStatus{
						Connected:    true,
						LoginExpired: true,
					},
					InactivityExpirationEnabled: true,
					UserID:                      userID,
				},
			},
			expiration:             time.Minute,
			expirationEnabled:      false,
			expectedNextRun:        true,
			expectedNextExpiration: expectedNextExpiration,
		},
		{
			name: "Peers added with setup keys, no expiration",
			peers: map[string]*nbpeer.Peer{
				"peer-1": {
					Status: &nbpeer.PeerStatus{
						Connected:    true,
						LoginExpired: false,
					},
					InactivityExpirationEnabled: true,
				},
				"peer-2": {
					Status: &nbpeer.PeerStatus{
						Connected:    true,
						LoginExpired: false,
					},
					InactivityExpirationEnabled: true,
				},
			},
			expiration:             time.Second,
			expirationEnabled:      false,
			expectedNextRun:        false,
			expectedNextExpiration: time.Duration(0),
		},
	}
	for _, testCase := range testCases {
		t.Run(testCase.name, func(t *testing.T) {
			account := &Account{
				Peers:    testCase.peers,
				Settings: &Settings{PeerInactivityExpiration: testCase.expiration, PeerInactivityExpirationEnabled: testCase.expirationEnabled},
			}

			expiration, ok := account.GetNextInactivePeerExpiration()
			assert.Equal(t, testCase.expectedNextRun, ok)
			if testCase.expectedNextRun {
				assert.True(t, expiration >= 0 && expiration <= testCase.expectedNextExpiration)
			} else {
				assert.Equal(t, expiration, testCase.expectedNextExpiration)
			}
		})
	}
}

func TestAccount_SetJWTGroups(t *testing.T) {
	manager, err := createManager(t)
	require.NoError(t, err, "unable to create account manager")

	// create a new account
	account := &Account{
		Id: "accountID",
		Peers: map[string]*nbpeer.Peer{
			"peer1": {ID: "peer1", Key: "key1", UserID: "user1"},
			"peer2": {ID: "peer2", Key: "key2", UserID: "user1"},
			"peer3": {ID: "peer3", Key: "key3", UserID: "user1"},
			"peer4": {ID: "peer4", Key: "key4", UserID: "user2"},
			"peer5": {ID: "peer5", Key: "key5", UserID: "user2"},
		},
		Groups: map[string]*group.Group{
			"group1": {ID: "group1", Name: "group1", Issued: group.GroupIssuedAPI, Peers: []string{}},
		},
		Settings: &Settings{GroupsPropagationEnabled: true, JWTGroupsEnabled: true, JWTGroupsClaimName: "groups"},
		Users: map[string]*User{
			"user1": {Id: "user1", AccountID: "accountID"},
			"user2": {Id: "user2", AccountID: "accountID"},
		},
	}

	assert.NoError(t, manager.Store.SaveAccount(context.Background(), account), "unable to save account")

	t.Run("empty jwt groups", func(t *testing.T) {
		claims := jwtclaims.AuthorizationClaims{
			UserId: "user1",
			Raw:    jwt.MapClaims{"groups": []interface{}{}},
		}
		err := manager.syncJWTGroups(context.Background(), "accountID", claims)
		assert.NoError(t, err, "unable to sync jwt groups")

		user, err := manager.Store.GetUserByUserID(context.Background(), LockingStrengthShare, "user1")
		assert.NoError(t, err, "unable to get user")
		assert.Empty(t, user.AutoGroups, "auto groups must be empty")
	})

	t.Run("jwt match existing api group", func(t *testing.T) {
		claims := jwtclaims.AuthorizationClaims{
			UserId: "user1",
			Raw:    jwt.MapClaims{"groups": []interface{}{"group1"}},
		}
		err := manager.syncJWTGroups(context.Background(), "accountID", claims)
		assert.NoError(t, err, "unable to sync jwt groups")

		user, err := manager.Store.GetUserByUserID(context.Background(), LockingStrengthShare, "user1")
		assert.NoError(t, err, "unable to get user")
		assert.Len(t, user.AutoGroups, 0)

		group1, err := manager.Store.GetGroupByID(context.Background(), LockingStrengthShare, "accountID", "group1")
		assert.NoError(t, err, "unable to get group")
		assert.Equal(t, group1.Issued, group.GroupIssuedAPI, "group should be api issued")
	})

	t.Run("jwt match existing api group in user auto groups", func(t *testing.T) {
		account.Users["user1"].AutoGroups = []string{"group1"}
		assert.NoError(t, manager.Store.SaveUser(context.Background(), LockingStrengthUpdate, account.Users["user1"]))

		claims := jwtclaims.AuthorizationClaims{
			UserId: "user1",
			Raw:    jwt.MapClaims{"groups": []interface{}{"group1"}},
		}
		err = manager.syncJWTGroups(context.Background(), "accountID", claims)
		assert.NoError(t, err, "unable to sync jwt groups")

		user, err := manager.Store.GetUserByUserID(context.Background(), LockingStrengthShare, "user1")
		assert.NoError(t, err, "unable to get user")
		assert.Len(t, user.AutoGroups, 1)

		group1, err := manager.Store.GetGroupByID(context.Background(), LockingStrengthShare, "accountID", "group1")
		assert.NoError(t, err, "unable to get group")
		assert.Equal(t, group1.Issued, group.GroupIssuedAPI, "group should be api issued")
	})

	t.Run("add jwt group", func(t *testing.T) {
		claims := jwtclaims.AuthorizationClaims{
			UserId: "user1",
			Raw:    jwt.MapClaims{"groups": []interface{}{"group1", "group2"}},
		}
		err = manager.syncJWTGroups(context.Background(), "accountID", claims)
		assert.NoError(t, err, "unable to sync jwt groups")

		user, err := manager.Store.GetUserByUserID(context.Background(), LockingStrengthShare, "user1")
		assert.NoError(t, err, "unable to get user")
		assert.Len(t, user.AutoGroups, 2, "groups count should not be change")
	})

	t.Run("existed group not update", func(t *testing.T) {
		claims := jwtclaims.AuthorizationClaims{
			UserId: "user1",
			Raw:    jwt.MapClaims{"groups": []interface{}{"group2"}},
		}
		err = manager.syncJWTGroups(context.Background(), "accountID", claims)
		assert.NoError(t, err, "unable to sync jwt groups")

		user, err := manager.Store.GetUserByUserID(context.Background(), LockingStrengthShare, "user1")
		assert.NoError(t, err, "unable to get user")
		assert.Len(t, user.AutoGroups, 2, "groups count should not be change")
	})

	t.Run("add new group", func(t *testing.T) {
		claims := jwtclaims.AuthorizationClaims{
			UserId: "user2",
			Raw:    jwt.MapClaims{"groups": []interface{}{"group1", "group3"}},
		}
		err = manager.syncJWTGroups(context.Background(), "accountID", claims)
		assert.NoError(t, err, "unable to sync jwt groups")

		groups, err := manager.Store.GetAccountGroups(context.Background(), LockingStrengthShare, "accountID")
		assert.NoError(t, err)
		assert.Len(t, groups, 3, "new group3 should be added")

		user, err := manager.Store.GetUserByUserID(context.Background(), LockingStrengthShare, "user2")
		assert.NoError(t, err, "unable to get user")
		assert.Len(t, user.AutoGroups, 1, "new group should be added")
	})

	t.Run("remove all JWT groups", func(t *testing.T) {
		claims := jwtclaims.AuthorizationClaims{
			UserId: "user1",
			Raw:    jwt.MapClaims{"groups": []interface{}{}},
		}
		err = manager.syncJWTGroups(context.Background(), "accountID", claims)
		assert.NoError(t, err, "unable to sync jwt groups")

		user, err := manager.Store.GetUserByUserID(context.Background(), LockingStrengthShare, "user1")
		assert.NoError(t, err, "unable to get user")
		assert.Len(t, user.AutoGroups, 1, "only non-JWT groups should remain")
		assert.Contains(t, user.AutoGroups, "group1", " group1 should still be present")
	})
}

func TestAccount_UserGroupsAddToPeers(t *testing.T) {
	account := &Account{
		Peers: map[string]*nbpeer.Peer{
			"peer1": {ID: "peer1", Key: "key1", UserID: "user1"},
			"peer2": {ID: "peer2", Key: "key2", UserID: "user1"},
			"peer3": {ID: "peer3", Key: "key3", UserID: "user1"},
			"peer4": {ID: "peer4", Key: "key4", UserID: "user2"},
			"peer5": {ID: "peer5", Key: "key5", UserID: "user2"},
		},
		Groups: map[string]*group.Group{
			"group1": {ID: "group1", Name: "group1", Issued: group.GroupIssuedAPI, Peers: []string{}},
			"group2": {ID: "group2", Name: "group2", Issued: group.GroupIssuedAPI, Peers: []string{}},
			"group3": {ID: "group3", Name: "group3", Issued: group.GroupIssuedAPI, Peers: []string{}},
		},
		Users: map[string]*User{"user1": {Id: "user1"}, "user2": {Id: "user2"}},
	}

	t.Run("add groups", func(t *testing.T) {
		account.UserGroupsAddToPeers("user1", "group1", "group2")
		assert.ElementsMatch(t, account.Groups["group1"].Peers, []string{"peer1", "peer2", "peer3"}, "group1 contains users peers")
		assert.ElementsMatch(t, account.Groups["group2"].Peers, []string{"peer1", "peer2", "peer3"}, "group2 contains users peers")
	})

	t.Run("add same groups", func(t *testing.T) {
		account.UserGroupsAddToPeers("user1", "group1", "group2")
		assert.Len(t, account.Groups["group1"].Peers, 3, "peers amount in group1 didn't change")
		assert.Len(t, account.Groups["group2"].Peers, 3, "peers amount in group2 didn't change")
	})

	t.Run("add second user peers", func(t *testing.T) {
		account.UserGroupsAddToPeers("user2", "group2")
		assert.ElementsMatch(t, account.Groups["group2"].Peers,
			[]string{"peer1", "peer2", "peer3", "peer4", "peer5"}, "group2 contains first and second user peers")
	})
}

func TestAccount_UserGroupsRemoveFromPeers(t *testing.T) {
	account := &Account{
		Peers: map[string]*nbpeer.Peer{
			"peer1": {ID: "peer1", Key: "key1", UserID: "user1"},
			"peer2": {ID: "peer2", Key: "key2", UserID: "user1"},
			"peer3": {ID: "peer3", Key: "key3", UserID: "user1"},
			"peer4": {ID: "peer4", Key: "key4", UserID: "user2"},
			"peer5": {ID: "peer5", Key: "key5", UserID: "user2"},
		},
		Groups: map[string]*group.Group{
			"group1": {ID: "group1", Name: "group1", Issued: group.GroupIssuedAPI, Peers: []string{"peer1", "peer2", "peer3"}},
			"group2": {ID: "group2", Name: "group2", Issued: group.GroupIssuedAPI, Peers: []string{"peer1", "peer2", "peer3", "peer4", "peer5"}},
			"group3": {ID: "group3", Name: "group3", Issued: group.GroupIssuedAPI, Peers: []string{"peer4", "peer5"}},
		},
		Users: map[string]*User{"user1": {Id: "user1"}, "user2": {Id: "user2"}},
	}

	t.Run("remove groups", func(t *testing.T) {
		account.UserGroupsRemoveFromPeers("user1", "group1", "group2")
		assert.Empty(t, account.Groups["group1"].Peers, "remove all peers from group1")
		assert.ElementsMatch(t, account.Groups["group2"].Peers, []string{"peer4", "peer5"}, "group2 contains only second users peers")
	})

	t.Run("remove group with no peers", func(t *testing.T) {
		account.UserGroupsRemoveFromPeers("user1", "group3")
		assert.Len(t, account.Groups["group3"].Peers, 2, "peers amount should not change")
	})
}

type TB interface {
	Cleanup(func())
	Helper()
	TempDir() string
}

func createManager(t TB) (*DefaultAccountManager, error) {
	t.Helper()

	store, err := createStore(t)
	if err != nil {
		return nil, err
	}
	eventStore := &activity.InMemoryEventStore{}

	metrics, err := telemetry.NewDefaultAppMetrics(context.Background())
	if err != nil {
		return nil, err
	}

	manager, err := BuildManager(context.Background(), store, NewPeersUpdateManager(nil), nil, "", "netbird.cloud", eventStore, nil, false, MocIntegratedValidator{}, metrics)
	if err != nil {
		return nil, err
	}

	return manager, nil
}

func createStore(t TB) (Store, error) {
	t.Helper()
	dataDir := t.TempDir()
	store, cleanUp, err := NewTestStoreFromSQL(context.Background(), "", dataDir)
	if err != nil {
		return nil, err
	}
	t.Cleanup(cleanUp)

	return store, nil
}

func waitTimeout(wg *sync.WaitGroup, timeout time.Duration) bool {
	c := make(chan struct{})
	go func() {
		defer close(c)
		wg.Wait()
	}()
	select {
	case <-c:
		return false
	case <-time.After(timeout):
		return true
	}
}

func setupNetworkMapTest(t *testing.T) (*DefaultAccountManager, *Account, *nbpeer.Peer, *nbpeer.Peer, *nbpeer.Peer) {
	t.Helper()

	manager, err := createManager(t)
	if err != nil {
		t.Fatal(err)
	}

	account, err := createAccount(manager, "test_account", userID, "")
	if err != nil {
		t.Fatal(err)
	}

	setupKey, err := manager.CreateSetupKey(context.Background(), account.Id, "test-key", SetupKeyReusable, time.Hour, nil, 999, userID, false)
	if err != nil {
		t.Fatal("error creating setup key")
	}

	getPeer := func(manager *DefaultAccountManager, setupKey *SetupKey) *nbpeer.Peer {
		key, err := wgtypes.GeneratePrivateKey()
		if err != nil {
			t.Fatal(err)
		}
		expectedPeerKey := key.PublicKey().String()

		peer, _, _, err := manager.AddPeer(context.Background(), setupKey.Key, "", &nbpeer.Peer{
			Key:  expectedPeerKey,
			Meta: nbpeer.PeerSystemMeta{Hostname: expectedPeerKey},
			Status: &nbpeer.PeerStatus{
				Connected: true,
				LastSeen:  time.Now().UTC(),
			},
		})
		if err != nil {
			t.Fatalf("expecting peer to be added, got failure %v", err)
		}

		return peer
	}

	peer1 := getPeer(manager, setupKey)
	peer2 := getPeer(manager, setupKey)
	peer3 := getPeer(manager, setupKey)

	return manager, account, peer1, peer2, peer3
}

func peerShouldNotReceiveUpdate(t *testing.T, updateMessage <-chan *UpdateMessage) {
	t.Helper()
	select {
	case msg := <-updateMessage:
		t.Errorf("Unexpected message received: %+v", msg)
	case <-time.After(500 * time.Millisecond):
		return
	}
}

func peerShouldReceiveUpdate(t *testing.T, updateMessage <-chan *UpdateMessage) {
	t.Helper()

	select {
	case msg := <-updateMessage:
		if msg == nil {
			t.Errorf("Received nil update message, expected valid message")
		}
	case <-time.After(500 * time.Millisecond):
		t.Error("Timed out waiting for update message")
	}
}<|MERGE_RESOLUTION|>--- conflicted
+++ resolved
@@ -1132,88 +1132,6 @@
 	}
 
 	policy := Policy{
-		ID:      "policy",
-		Enabled: true,
-		Rules: []*PolicyRule{
-			{
-				Enabled:       true,
-				Sources:       []string{"groupA"},
-				Destinations:  []string{"groupA"},
-				Bidirectional: true,
-				Action:        PolicyTrafficActionAccept,
-			},
-		},
-	}
-	err := manager.SavePolicy(context.Background(), account.Id, userID, &policy, false)
-	require.NoError(t, err)
-
-	updMsg := manager.peersUpdateManager.CreateChannel(context.Background(), peer1.ID)
-	defer manager.peersUpdateManager.CloseChannel(context.Background(), peer1.ID)
-
-	wg := sync.WaitGroup{}
-	wg.Add(1)
-	go func() {
-		defer wg.Done()
-
-		message := <-updMsg
-		networkMap := message.Update.GetNetworkMap()
-		if len(networkMap.RemotePeers) != 2 {
-			t.Errorf("mismatch peers count: 2 expected, got %v", len(networkMap.RemotePeers))
-		}
-	}()
-
-	group.Peers = []string{peer1.ID, peer2.ID, peer3.ID}
-	if err := manager.SaveGroup(context.Background(), account.Id, userID, &group); err != nil {
-		t.Errorf("save group: %v", err)
-		return
-	}
-
-	wg.Wait()
-}
-
-func TestAccountManager_NetworkUpdates_DeletePolicy(t *testing.T) {
-	manager, account, peer1, _, _ := setupNetworkMapTest(t)
-
-	updMsg := manager.peersUpdateManager.CreateChannel(context.Background(), peer1.ID)
-	defer manager.peersUpdateManager.CloseChannel(context.Background(), peer1.ID)
-
-	wg := sync.WaitGroup{}
-	wg.Add(1)
-	go func() {
-		defer wg.Done()
-
-		message := <-updMsg
-		networkMap := message.Update.GetNetworkMap()
-		if len(networkMap.RemotePeers) != 0 {
-			t.Errorf("mismatch peers count: 0 expected, got %v", len(networkMap.RemotePeers))
-		}
-	}()
-
-	if err := manager.DeletePolicy(context.Background(), account.Id, account.Policies[0].ID, userID); err != nil {
-		t.Errorf("delete default rule: %v", err)
-		return
-	}
-
-	wg.Wait()
-}
-
-func TestAccountManager_NetworkUpdates_SavePolicy(t *testing.T) {
-	manager, account, peer1, peer2, _ := setupNetworkMapTest(t)
-
-	group := group.Group{
-		ID:    "groupA",
-		Name:  "GroupA",
-		Peers: []string{peer1.ID, peer2.ID},
-	}
-	if err := manager.SaveGroup(context.Background(), account.Id, userID, &group); err != nil {
-		t.Errorf("save group: %v", err)
-		return
-	}
-
-	updMsg := manager.peersUpdateManager.CreateChannel(context.Background(), peer1.ID)
-	defer manager.peersUpdateManager.CloseChannel(context.Background(), peer1.ID)
-
-	policy := Policy{
 		ID:        xid.New().String(),
 		AccountID: account.Id,
 		Enabled:   true,
@@ -1228,6 +1146,11 @@
 			},
 		},
 	}
+	err := manager.SavePolicy(context.Background(), account.Id, userID, &policy, false)
+	require.NoError(t, err)
+
+	updMsg := manager.peersUpdateManager.CreateChannel(context.Background(), peer1.ID)
+	defer manager.peersUpdateManager.CloseChannel(context.Background(), peer1.ID)
 
 	wg := sync.WaitGroup{}
 	wg.Add(1)
@@ -1241,7 +1164,34 @@
 		}
 	}()
 
-	if err := manager.SavePolicy(context.Background(), account.Id, userID, &policy, false); err != nil {
+	group.Peers = []string{peer1.ID, peer2.ID, peer3.ID}
+	if err := manager.SaveGroup(context.Background(), account.Id, userID, &group); err != nil {
+		t.Errorf("save group: %v", err)
+		return
+	}
+
+	wg.Wait()
+}
+
+func TestAccountManager_NetworkUpdates_DeletePolicy(t *testing.T) {
+	manager, account, peer1, _, _ := setupNetworkMapTest(t)
+
+	updMsg := manager.peersUpdateManager.CreateChannel(context.Background(), peer1.ID)
+	defer manager.peersUpdateManager.CloseChannel(context.Background(), peer1.ID)
+
+	wg := sync.WaitGroup{}
+	wg.Add(1)
+	go func() {
+		defer wg.Done()
+
+		message := <-updMsg
+		networkMap := message.Update.GetNetworkMap()
+		if len(networkMap.RemotePeers) != 0 {
+			t.Errorf("mismatch peers count: 0 expected, got %v", len(networkMap.RemotePeers))
+		}
+	}()
+
+	if err := manager.DeletePolicy(context.Background(), account.Id, account.Policies[0].ID, userID); err != nil {
 		t.Errorf("delete default rule: %v", err)
 		return
 	}
@@ -1249,18 +1199,21 @@
 	wg.Wait()
 }
 
-func TestAccountManager_NetworkUpdates_DeletePeer(t *testing.T) {
-	manager, account, peer1, _, peer3 := setupNetworkMapTest(t)
+func TestAccountManager_NetworkUpdates_SavePolicy(t *testing.T) {
+	manager, account, peer1, peer2, _ := setupNetworkMapTest(t)
 
 	group := group.Group{
 		ID:    "groupA",
 		Name:  "GroupA",
-		Peers: []string{peer1.ID, peer3.ID},
+		Peers: []string{peer1.ID, peer2.ID},
 	}
 	if err := manager.SaveGroup(context.Background(), account.Id, userID, &group); err != nil {
 		t.Errorf("save group: %v", err)
 		return
 	}
+
+	updMsg := manager.peersUpdateManager.CreateChannel(context.Background(), peer1.ID)
+	defer manager.peersUpdateManager.CloseChannel(context.Background(), peer1.ID)
 
 	policy := Policy{
 		Enabled: true,
@@ -1275,14 +1228,6 @@
 		},
 	}
 
-	if err := manager.SavePolicy(context.Background(), account.Id, userID, &policy, false); err != nil {
-		t.Errorf("save policy: %v", err)
-		return
-	}
-
-	updMsg := manager.peersUpdateManager.CreateChannel(context.Background(), peer1.ID)
-	defer manager.peersUpdateManager.CloseChannel(context.Background(), peer1.ID)
-
 	wg := sync.WaitGroup{}
 	wg.Add(1)
 	go func() {
@@ -1290,29 +1235,30 @@
 
 		message := <-updMsg
 		networkMap := message.Update.GetNetworkMap()
-		if len(networkMap.RemotePeers) != 1 {
-			t.Errorf("mismatch peers count: 1 expected, got %v", len(networkMap.RemotePeers))
+		if len(networkMap.RemotePeers) != 2 {
+			t.Errorf("mismatch peers count: 2 expected, got %v", len(networkMap.RemotePeers))
 		}
 	}()
 
-	if err := manager.DeletePeer(context.Background(), account.Id, peer3.ID, userID); err != nil {
-		t.Errorf("delete peer: %v", err)
+	if err := manager.SavePolicy(context.Background(), account.Id, userID, &policy, false); err != nil {
+		t.Errorf("delete default rule: %v", err)
 		return
 	}
 
 	wg.Wait()
 }
 
-func TestAccountManager_NetworkUpdates_DeleteGroup(t *testing.T) {
-	manager, account, peer1, peer2, peer3 := setupNetworkMapTest(t)
-
-	updMsg := manager.peersUpdateManager.CreateChannel(context.Background(), peer1.ID)
-	defer manager.peersUpdateManager.CloseChannel(context.Background(), peer1.ID)
+func TestAccountManager_NetworkUpdates_DeletePeer(t *testing.T) {
+	manager, account, peer1, _, peer3 := setupNetworkMapTest(t)
 
 	group := group.Group{
 		ID:    "groupA",
 		Name:  "GroupA",
-		Peers: []string{peer1.ID, peer2.ID, peer3.ID},
+		Peers: []string{peer1.ID, peer3.ID},
+	}
+	if err := manager.SaveGroup(context.Background(), account.Id, userID, &group); err != nil {
+		t.Errorf("save group: %v", err)
+		return
 	}
 
 	policy := Policy{
@@ -1328,31 +1274,78 @@
 		},
 	}
 
-	if err := manager.DeletePolicy(context.Background(), account.Id, account.Policies[0].ID, userID); err != nil {
-		t.Errorf("delete default rule: %v", err)
-		return
-	}
-
 	if err := manager.SavePolicy(context.Background(), account.Id, userID, &policy, false); err != nil {
 		t.Errorf("save policy: %v", err)
 		return
 	}
+
+	updMsg := manager.peersUpdateManager.CreateChannel(context.Background(), peer1.ID)
+	defer manager.peersUpdateManager.CloseChannel(context.Background(), peer1.ID)
 
 	wg := sync.WaitGroup{}
 	wg.Add(1)
 	go func() {
 		defer wg.Done()
 
-<<<<<<< HEAD
-		if err := manager.DeleteGroup(context.Background(), account.Id, userID, group.ID); err != nil {
-			t.Errorf("delete group: %v", err)
-			return
-=======
+		message := <-updMsg
+		networkMap := message.Update.GetNetworkMap()
+		if len(networkMap.RemotePeers) != 1 {
+			t.Errorf("mismatch peers count: 1 expected, got %v", len(networkMap.RemotePeers))
+		}
+	}()
+
+	if err := manager.DeletePeer(context.Background(), account.Id, peer3.ID, userID); err != nil {
+		t.Errorf("delete peer: %v", err)
+		return
+	}
+
+	wg.Wait()
+}
+
+func TestAccountManager_NetworkUpdates_DeleteGroup(t *testing.T) {
+	manager, account, peer1, peer2, peer3 := setupNetworkMapTest(t)
+
+	updMsg := manager.peersUpdateManager.CreateChannel(context.Background(), peer1.ID)
+	defer manager.peersUpdateManager.CloseChannel(context.Background(), peer1.ID)
+
+	group := group.Group{
+		ID:    "groupA",
+		Name:  "GroupA",
+		Peers: []string{peer1.ID, peer2.ID, peer3.ID},
+	}
+
+	policy := Policy{
+		Enabled: true,
+		Rules: []*PolicyRule{
+			{
+				Enabled:       true,
+				Sources:       []string{"groupA"},
+				Destinations:  []string{"groupA"},
+				Bidirectional: true,
+				Action:        PolicyTrafficActionAccept,
+			},
+		},
+	}
+
+	if err := manager.DeletePolicy(context.Background(), account.Id, account.Policies[0].ID, userID); err != nil {
+		t.Errorf("delete default rule: %v", err)
+		return
+	}
+
+	if err := manager.SavePolicy(context.Background(), account.Id, userID, &policy, false); err != nil {
+		t.Errorf("save policy: %v", err)
+		return
+	}
+
+	wg := sync.WaitGroup{}
+	wg.Add(1)
+	go func() {
+		defer wg.Done()
+
 		message := <-updMsg
 		networkMap := message.Update.GetNetworkMap()
 		if len(networkMap.RemotePeers) != 0 {
 			t.Errorf("mismatch peers count: 0 expected, got %v", len(networkMap.RemotePeers))
->>>>>>> 39c99781
 		}
 	}()
 
