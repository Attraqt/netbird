--- conflicted
+++ resolved
@@ -11,12 +11,9 @@
 	"sync"
 	"time"
 
-<<<<<<< HEAD
 	"github.com/netbirdio/netbird/management/server/geolocation"
 	nbgroup "github.com/netbirdio/netbird/management/server/group"
-=======
 	"github.com/netbirdio/netbird/management/server/util"
->>>>>>> 409003b4
 	"github.com/rs/xid"
 	log "github.com/sirupsen/logrus"
 	"golang.org/x/exp/maps"
@@ -62,7 +59,7 @@
 // GetPeers returns a list of peers under the given account filtering out peers that do not belong to a user if
 // the current user is not an admin.
 func (am *DefaultAccountManager) GetPeers(ctx context.Context, accountID, userID string) ([]*nbpeer.Peer, error) {
-	user, err := am.Store.GetUserByUserID(ctx, LockingStrengthShare, userID)
+	user, err := am.Store.GetUserByUserID(ctx, store.LockingStrengthShare, userID)
 	if err != nil {
 		return nil, err
 	}
@@ -71,7 +68,7 @@
 		return nil, status.NewUserNotPartOfAccountError()
 	}
 
-	settings, err := am.Store.GetAccountSettings(ctx, LockingStrengthShare, accountID)
+	settings, err := am.Store.GetAccountSettings(ctx, store.LockingStrengthShare, accountID)
 	if err != nil {
 		return nil, err
 	}
@@ -80,7 +77,7 @@
 		return []*nbpeer.Peer{}, nil
 	}
 
-	accountPeers, err := am.Store.GetAccountPeers(ctx, LockingStrengthShare, accountID)
+	accountPeers, err := am.Store.GetAccountPeers(ctx, store.LockingStrengthShare, accountID)
 	if err != nil {
 		return nil, err
 	}
@@ -123,27 +120,19 @@
 }
 
 // MarkPeerConnected marks peer as connected (true) or disconnected (false)
-<<<<<<< HEAD
 func (am *DefaultAccountManager) MarkPeerConnected(ctx context.Context, peerPubKey string, connected bool, realIP net.IP, accountID string) error {
 	var peer *nbpeer.Peer
 	var settings *Settings
 	var expired bool
 	var err error
-=======
-func (am *DefaultAccountManager) MarkPeerConnected(ctx context.Context, peerPubKey string, connected bool, realIP net.IP, account *types.Account) error {
-	peer, err := account.FindPeerByPubKey(peerPubKey)
-	if err != nil {
-		return fmt.Errorf("failed to find peer by pub key: %w", err)
-	}
->>>>>>> 409003b4
 
 	err = am.Store.ExecuteInTransaction(ctx, func(transaction Store) error {
-		peer, err = transaction.GetPeerByPeerPubKey(ctx, LockingStrengthUpdate, peerPubKey)
-		if err != nil {
-			return err
-		}
-
-		settings, err = transaction.GetAccountSettings(ctx, LockingStrengthShare, accountID)
+		peer, err = transaction.GetPeerByPeerPubKey(ctx, store.LockingStrengthUpdate, peerPubKey)
+		if err != nil {
+			return err
+		}
+
+		settings, err = transaction.GetAccountSettings(ctx, store.LockingStrengthShare, accountID)
 		if err != nil {
 			return err
 		}
@@ -168,21 +157,13 @@
 	if expired {
 		// we need to update other peers because when peer login expires all other peers are notified to disconnect from
 		// the expired one. Here we notify them that connection is now allowed again.
-<<<<<<< HEAD
-		am.updateAccountPeers(ctx, accountID)
-=======
-		am.UpdateAccountPeers(ctx, account.Id)
->>>>>>> 409003b4
+		am.UpdateAccountPeers(ctx, accountID)
 	}
 
 	return nil
 }
 
-<<<<<<< HEAD
-func updatePeerStatusAndLocation(ctx context.Context, geo *geolocation.Geolocation, transaction Store, peer *nbpeer.Peer, connected bool, realIP net.IP, accountID string) (bool, error) {
-=======
-func (am *DefaultAccountManager) updatePeerStatusAndLocation(ctx context.Context, peer *nbpeer.Peer, connected bool, realIP net.IP, account *types.Account) (bool, error) {
->>>>>>> 409003b4
+func updatePeerStatusAndLocation(ctx context.Context, geo *geolocation.Geolocation, transaction store.Store, peer *nbpeer.Peer, connected bool, realIP net.IP, accountID string) (bool, error) {
 	oldStatus := peer.Status.Copy()
 	newStatus := oldStatus
 	newStatus.LastSeen = time.Now().UTC()
@@ -202,7 +183,7 @@
 			peer.Location.CountryCode = location.Country.ISOCode
 			peer.Location.CityName = location.City.Names.En
 			peer.Location.GeoNameID = location.City.GeonameID
-			err = transaction.SavePeerLocation(ctx, LockingStrengthUpdate, accountID, peer)
+			err = transaction.SavePeerLocation(ctx, store.LockingStrengthUpdate, accountID, peer)
 			if err != nil {
 				log.WithContext(ctx).Warnf("could not store location for peer %s: %s", peer.ID, err)
 			}
@@ -211,7 +192,7 @@
 
 	log.WithContext(ctx).Tracef("saving peer status for peer %s is connected: %t", peer.ID, connected)
 
-	err := transaction.SavePeerStatus(ctx, LockingStrengthUpdate, accountID, peer.ID, *newStatus)
+	err := transaction.SavePeerStatus(ctx, store.LockingStrengthUpdate, accountID, peer.ID, *newStatus)
 	if err != nil {
 		return false, err
 	}
@@ -224,7 +205,7 @@
 	unlock := am.Store.AcquireWriteLockByUID(ctx, accountID)
 	defer unlock()
 
-	user, err := am.Store.GetUserByUserID(ctx, LockingStrengthShare, userID)
+	user, err := am.Store.GetUserByUserID(ctx, store.LockingStrengthShare, userID)
 	if err != nil {
 		return nil, err
 	}
@@ -243,18 +224,12 @@
 	var inactivityExpirationChanged bool
 
 	err = am.Store.ExecuteInTransaction(ctx, func(transaction Store) error {
-		peer, err = transaction.GetPeerByID(ctx, LockingStrengthUpdate, accountID, update.ID)
-		if err != nil {
-			return err
-		}
-
-<<<<<<< HEAD
-		settings, err = transaction.GetAccountSettings(ctx, LockingStrengthShare, accountID)
-=======
-		existingLabels := account.GetPeerDNSLabels()
-
-		newLabel, err := types.GetPeerHostLabel(peer.Name, existingLabels)
->>>>>>> 409003b4
+		peer, err = transaction.GetPeerByID(ctx, store.LockingStrengthUpdate, accountID, update.ID)
+		if err != nil {
+			return err
+		}
+
+		settings, err = transaction.GetAccountSettings(ctx, store.LockingStrengthShare, accountID)
 		if err != nil {
 			return err
 		}
@@ -275,7 +250,7 @@
 				return err
 			}
 
-			newLabel, err := getPeerHostLabel(update.Name, existingLabels)
+			newLabel, err := types.GetPeerHostLabel(update.Name, existingLabels)
 			if err != nil {
 				return err
 			}
@@ -306,13 +281,12 @@
 			inactivityExpirationChanged = true
 		}
 
-		return transaction.SavePeer(ctx, LockingStrengthUpdate, accountID, peer)
+		return transaction.SavePeer(ctx, store.LockingStrengthUpdate, accountID, peer)
 	})
 	if err != nil {
 		return nil, err
 	}
 
-<<<<<<< HEAD
 	if sshChanged {
 		event := activity.PeerSSHEnabled
 		if !peer.SSHEnabled {
@@ -324,17 +298,6 @@
 	if peerLabelChanged {
 		am.StoreEvent(ctx, userID, peer.ID, accountID, activity.PeerRenamed, peer.EventMeta(am.GetDNSDomain()))
 	}
-=======
-	if peerLabelUpdated || requiresPeerUpdates {
-		am.UpdateAccountPeers(ctx, accountID)
-	}
-
-	return peer, nil
-}
-
-// deletePeers will delete all specified peers and send updates to the remote peers. Don't call without acquiring account lock
-func (am *DefaultAccountManager) deletePeers(ctx context.Context, account *types.Account, peerIDs []string, userID string) error {
->>>>>>> 409003b4
 
 	if loginExpirationChanged {
 		event := activity.PeerLoginExpirationEnabled
@@ -360,31 +323,8 @@
 		}
 	}
 
-<<<<<<< HEAD
 	if peerLabelChanged || requiresPeerUpdates {
-		am.updateAccountPeers(ctx, accountID)
-=======
-		account.DeletePeer(peer.ID)
-		am.peersUpdateManager.SendUpdate(ctx, peer.ID,
-			&UpdateMessage{
-				Update: &proto.SyncResponse{
-					// fill those field for backward compatibility
-					RemotePeers:        []*proto.RemotePeerConfig{},
-					RemotePeersIsEmpty: true,
-					// new field
-					NetworkMap: &proto.NetworkMap{
-						Serial:               account.Network.CurrentSerial(),
-						RemotePeers:          []*proto.RemotePeerConfig{},
-						RemotePeersIsEmpty:   true,
-						FirewallRules:        []*proto.FirewallRule{},
-						FirewallRulesIsEmpty: true,
-					},
-				},
-				NetworkMap: &types.NetworkMap{},
-			})
-		am.peersUpdateManager.CloseChannel(ctx, peer.ID)
-		am.StoreEvent(ctx, userID, peer.ID, account.Id, activity.PeerRemovedByUser, peer.EventMeta(am.GetDNSDomain()))
->>>>>>> 409003b4
+		am.UpdateAccountPeers(ctx, accountID)
 	}
 
 	return peer, nil
@@ -395,7 +335,7 @@
 	unlock := am.Store.AcquireWriteLockByUID(ctx, accountID)
 	defer unlock()
 
-	peerAccountID, err := am.Store.GetAccountIDByPeerID(ctx, LockingStrengthShare, peerID)
+	peerAccountID, err := am.Store.GetAccountIDByPeerID(ctx, store.LockingStrengthShare, peerID)
 	if err != nil {
 		return err
 	}
@@ -409,7 +349,7 @@
 	var eventsToStore []func()
 
 	err = am.Store.ExecuteInTransaction(ctx, func(transaction Store) error {
-		peer, err = transaction.GetPeerByID(ctx, LockingStrengthUpdate, accountID, peerID)
+		peer, err = transaction.GetPeerByID(ctx, store.LockingStrengthUpdate, accountID, peerID)
 		if err != nil {
 			return err
 		}
@@ -419,7 +359,7 @@
 			return err
 		}
 
-		if err = transaction.IncrementNetworkSerial(ctx, LockingStrengthUpdate, accountID); err != nil {
+		if err = transaction.IncrementNetworkSerial(ctx, store.LockingStrengthUpdate, accountID); err != nil {
 			return err
 		}
 
@@ -494,7 +434,7 @@
 	addedByUser := false
 	if len(userID) > 0 {
 		addedByUser = true
-		accountID, err = am.Store.GetAccountIDByUserID(ctx, LockingStrengthShare, userID)
+		accountID, err = am.Store.GetAccountIDByUserID(ctx, store.LockingStrengthShare, userID)
 	} else {
 		accountID, err = am.Store.GetAccountIDBySetupKey(ctx, encodedHashedKey)
 	}
@@ -591,7 +531,7 @@
 			Status:                      &nbpeer.PeerStatus{Connected: false, LastSeen: registrationTime},
 			SSHEnabled:                  false,
 			SSHKey:                      peer.SSHKey,
-			LastLogin:                   util.ToPtr(registrationTime),
+			LastLogin:                   &registrationTime,
 			CreatedAt:                   registrationTime,
 			LoginExpirationEnabled:      addedByUser,
 			Ephemeral:                   ephemeral,
@@ -621,14 +561,14 @@
 		}
 		newPeer = am.integratedPeerValidator.PreparePeer(ctx, accountID, newPeer, groupsToAdd, settings.Extra)
 
-		err = transaction.AddPeerToAllGroup(ctx, LockingStrengthUpdate, accountID, newPeer.ID)
+		err = transaction.AddPeerToAllGroup(ctx, store.LockingStrengthUpdate, accountID, newPeer.ID)
 		if err != nil {
 			return fmt.Errorf("failed adding peer to All group: %w", err)
 		}
 
 		if len(groupsToAdd) > 0 {
 			for _, g := range groupsToAdd {
-				err = transaction.AddPeerToGroup(ctx, LockingStrengthUpdate, accountID, newPeer.ID, g)
+				err = transaction.AddPeerToGroup(ctx, store.LockingStrengthUpdate, accountID, newPeer.ID, g)
 				if err != nil {
 					return err
 				}
@@ -679,64 +619,20 @@
 	unlock()
 	unlock = nil
 
-<<<<<<< HEAD
 	if updateAccountPeers {
-		am.updateAccountPeers(ctx, accountID)
+		am.UpdateAccountPeers(ctx, accountID)
 	}
 
 	return am.getValidatedPeerWithMap(ctx, false, accountID, newPeer)
 }
 
-func getFreeIP(ctx context.Context, transaction Store, accountID string) (net.IP, error) {
-	takenIps, err := transaction.GetTakenIPs(ctx, LockingStrengthShare, accountID)
-=======
-	account, err := am.requestBuffer.GetAccountWithBackpressure(ctx, accountID)
-	if err != nil {
-		return nil, nil, nil, status.NewGetAccountError(err)
-	}
-
-	allGroup, err := account.GetGroupAll()
-	if err != nil {
-		return nil, nil, nil, fmt.Errorf("error getting all group ID: %w", err)
-	}
-	groupsToAdd = append(groupsToAdd, allGroup.ID)
-
-	newGroupsAffectsPeers, err := areGroupChangesAffectPeers(ctx, am.Store, accountID, groupsToAdd)
-	if err != nil {
-		return nil, nil, nil, err
-	}
-
-	if newGroupsAffectsPeers {
-		am.UpdateAccountPeers(ctx, accountID)
-	}
-
-	approvedPeersMap, err := am.GetValidatedPeers(account)
-	if err != nil {
-		return nil, nil, nil, err
-	}
-
-	postureChecks, err := am.getPeerPostureChecks(account, newPeer.ID)
-	if err != nil {
-		return nil, nil, nil, err
-	}
-
-	customZone := account.GetPeersCustomZone(ctx, am.dnsDomain)
-	networkMap := account.GetPeerNetworkMap(ctx, newPeer.ID, customZone, approvedPeersMap, account.GetResourcePoliciesMap(), account.GetResourceRoutersMap(), am.metrics.AccountManagerMetrics())
-	return newPeer, networkMap, postureChecks, nil
-}
-
-func (am *DefaultAccountManager) getFreeIP(ctx context.Context, s store.Store, accountID string) (net.IP, error) {
-	takenIps, err := s.GetTakenIPs(ctx, store.LockingStrengthUpdate, accountID)
->>>>>>> 409003b4
+func getFreeIP(ctx context.Context, transaction store.Store, accountID string) (net.IP, error) {
+	takenIps, err := transaction.GetTakenIPs(ctx, store.LockingStrengthShare, accountID)
 	if err != nil {
 		return nil, fmt.Errorf("failed to get taken IPs: %w", err)
 	}
 
-<<<<<<< HEAD
-	network, err := transaction.GetAccountNetwork(ctx, LockingStrengthUpdate, accountID)
-=======
-	network, err := s.GetAccountNetwork(ctx, store.LockingStrengthUpdate, accountID)
->>>>>>> 409003b4
+	network, err := transaction.GetAccountNetwork(ctx, store.LockingStrengthUpdate, accountID)
 	if err != nil {
 		return nil, fmt.Errorf("failed getting network: %w", err)
 	}
@@ -750,30 +646,22 @@
 }
 
 // SyncPeer checks whether peer is eligible for receiving NetworkMap (authenticated) and returns its NetworkMap if eligible
-<<<<<<< HEAD
-func (am *DefaultAccountManager) SyncPeer(ctx context.Context, sync PeerSync, accountID string) (*nbpeer.Peer, *NetworkMap, []*posture.Checks, error) {
+func (am *DefaultAccountManager) SyncPeer(ctx context.Context, sync PeerSync, accountID string) (*nbpeer.Peer, *types.NetworkMap, []*posture.Checks, error) {
 	var peer *nbpeer.Peer
 	var peerNotValid bool
 	var isStatusChanged bool
 	var updated bool
 	var err error
 	var postureChecks []*posture.Checks
-=======
-func (am *DefaultAccountManager) SyncPeer(ctx context.Context, sync PeerSync, account *types.Account) (*nbpeer.Peer, *types.NetworkMap, []*posture.Checks, error) {
-	peer, err := account.FindPeerByPubKey(sync.WireGuardPubKey)
-	if err != nil {
-		return nil, nil, nil, status.NewPeerNotRegisteredError()
-	}
->>>>>>> 409003b4
-
-	err = am.Store.ExecuteInTransaction(ctx, func(transaction Store) error {
-		peer, err = transaction.GetPeerByPeerPubKey(ctx, LockingStrengthUpdate, sync.WireGuardPubKey)
+
+	err = am.Store.ExecuteInTransaction(ctx, func(transaction store.Store) error {
+		peer, err = transaction.GetPeerByPeerPubKey(ctx, store.LockingStrengthUpdate, sync.WireGuardPubKey)
 		if err != nil {
 			return status.NewPeerNotRegisteredError()
 		}
 
 		if peer.UserID != "" {
-			user, err := transaction.GetUserByUserID(ctx, LockingStrengthShare, peer.UserID)
+			user, err := transaction.GetUserByUserID(ctx, store.LockingStrengthShare, peer.UserID)
 			if err != nil {
 				return err
 			}
@@ -783,7 +671,7 @@
 			}
 		}
 
-		settings, err := transaction.GetAccountSettings(ctx, LockingStrengthShare, accountID)
+		settings, err := transaction.GetAccountSettings(ctx, store.LockingStrengthShare, accountID)
 		if err != nil {
 			return err
 		}
@@ -806,7 +694,7 @@
 		if updated {
 			am.metrics.AccountManagerMetrics().CountPeerMetUpdate()
 			log.WithContext(ctx).Tracef("peer %s metadata updated", peer.ID)
-			if err = transaction.SavePeer(ctx, LockingStrengthUpdate, accountID, peer); err != nil {
+			if err = transaction.SavePeer(ctx, store.LockingStrengthUpdate, accountID, peer); err != nil {
 				return err
 			}
 
@@ -822,30 +710,10 @@
 	}
 
 	if isStatusChanged || sync.UpdateAccountPeers || (updated && len(postureChecks) > 0) {
-<<<<<<< HEAD
-		am.updateAccountPeers(ctx, accountID)
+		am.UpdateAccountPeers(ctx, accountID)
 	}
 
 	return am.getValidatedPeerWithMap(ctx, peerNotValid, accountID, peer)
-=======
-		am.UpdateAccountPeers(ctx, account.Id)
-	}
-
-	if peerNotValid {
-		emptyMap := &types.NetworkMap{
-			Network: account.Network.Copy(),
-		}
-		return peer, emptyMap, []*posture.Checks{}, nil
-	}
-
-	validPeersMap, err := am.GetValidatedPeers(account)
-	if err != nil {
-		return nil, nil, nil, fmt.Errorf("failed to get validated peers: %w", err)
-	}
-
-	customZone := account.GetPeersCustomZone(ctx, am.dnsDomain)
-	return peer, account.GetPeerNetworkMap(ctx, peer.ID, customZone, validPeersMap, account.GetResourcePoliciesMap(), account.GetResourceRoutersMap(), am.metrics.AccountManagerMetrics()), postureChecks, nil
->>>>>>> 409003b4
 }
 
 func (am *DefaultAccountManager) handlePeerLoginNotFound(ctx context.Context, login PeerLogin, err error) (*nbpeer.Peer, *types.NetworkMap, []*posture.Checks, error) {
@@ -893,7 +761,6 @@
 		}
 	}()
 
-<<<<<<< HEAD
 	var peer *nbpeer.Peer
 	var updateRemotePeers bool
 	var isRequiresApproval bool
@@ -901,13 +768,13 @@
 	var isPeerUpdated bool
 	var postureChecks []*posture.Checks
 
-	err = am.Store.ExecuteInTransaction(ctx, func(transaction Store) error {
-		peer, err = transaction.GetPeerByPeerPubKey(ctx, LockingStrengthUpdate, login.WireGuardPubKey)
-		if err != nil {
-			return err
-		}
-
-		settings, err := transaction.GetAccountSettings(ctx, LockingStrengthShare, accountID)
+	err = am.Store.ExecuteInTransaction(ctx, func(transaction store.Store) error {
+		peer, err = transaction.GetPeerByPeerPubKey(ctx, store.LockingStrengthUpdate, login.WireGuardPubKey)
+		if err != nil {
+			return err
+		}
+
+		settings, err := transaction.GetAccountSettings(ctx, store.LockingStrengthShare, accountID)
 		if err != nil {
 			return err
 		}
@@ -919,17 +786,6 @@
 				log.Warnf("user mismatch when logging in peer %s: peer user %s, login user %s ", peer.ID, peer.UserID, login.UserID)
 				return status.Errorf(status.Unauthenticated, "invalid user")
 			}
-=======
-	peer, err := am.Store.GetPeerByPeerPubKey(ctx, store.LockingStrengthUpdate, login.WireGuardPubKey)
-	if err != nil {
-		return nil, nil, nil, err
-	}
-
-	settings, err := am.Store.GetAccountSettings(ctx, store.LockingStrengthShare, accountID)
-	if err != nil {
-		return nil, nil, nil, err
-	}
->>>>>>> 409003b4
 
 			changed, err := am.handleUserPeer(ctx, transaction, peer, settings)
 			if err != nil {
@@ -963,20 +819,13 @@
 			}
 		}
 
-<<<<<<< HEAD
 		if peer.SSHKey != login.SSHKey {
 			peer.SSHKey = login.SSHKey
 			shouldStorePeer = true
 		}
-=======
-	groups, err := am.Store.GetAccountGroups(ctx, store.LockingStrengthShare, accountID)
-	if err != nil {
-		return nil, nil, nil, err
-	}
->>>>>>> 409003b4
 
 		if shouldStorePeer {
-			if err = transaction.SavePeer(ctx, LockingStrengthUpdate, accountID, peer); err != nil {
+			if err = transaction.SavePeer(ctx, store.LockingStrengthUpdate, accountID, peer); err != nil {
 				return err
 			}
 		}
@@ -999,7 +848,7 @@
 
 // getPeerPostureChecks returns the posture checks for the peer.
 func getPeerPostureChecks(ctx context.Context, transaction Store, accountID, peerID string) ([]*posture.Checks, error) {
-	policies, err := transaction.GetAccountPolicies(ctx, LockingStrengthShare, accountID)
+	policies, err := transaction.GetAccountPolicies(ctx, store.LockingStrengthShare, accountID)
 	if err != nil {
 		return nil, err
 	}
@@ -1028,14 +877,8 @@
 		return nil, err
 	}
 
-<<<<<<< HEAD
 	return maps.Values(peerPostureChecks), nil
 }
-=======
-	if updateRemotePeers || isStatusChanged || (updated && len(postureChecks) > 0) {
-		am.UpdateAccountPeers(ctx, accountID)
-	}
->>>>>>> 409003b4
 
 // processPeerPostureChecks checks if the peer is in the source group of the policy and returns the posture checks.
 func processPeerPostureChecks(ctx context.Context, transaction Store, policy *Policy, accountID, peerID string) ([]string, error) {
@@ -1044,7 +887,7 @@
 			continue
 		}
 
-		sourceGroups, err := transaction.GetGroupsByIDs(ctx, LockingStrengthShare, accountID, rule.Sources)
+		sourceGroups, err := transaction.GetGroupsByIDs(ctx, store.LockingStrengthShare, accountID, rule.Sources)
 		if err != nil {
 			return nil, err
 		}
@@ -1092,24 +935,15 @@
 	return nil
 }
 
-<<<<<<< HEAD
-func (am *DefaultAccountManager) getValidatedPeerWithMap(ctx context.Context, isRequiresApproval bool, accountID string, peer *nbpeer.Peer) (*nbpeer.Peer, *NetworkMap, []*posture.Checks, error) {
+func (am *DefaultAccountManager) getValidatedPeerWithMap(ctx context.Context, isRequiresApproval bool, accountID string, peer *nbpeer.Peer) (*nbpeer.Peer, *types.NetworkMap, []*posture.Checks, error) {
 	if isRequiresApproval {
-		network, err := am.Store.GetAccountNetwork(ctx, LockingStrengthShare, accountID)
+		network, err := am.Store.GetAccountNetwork(ctx, store.LockingStrengthShare, accountID)
 		if err != nil {
 			return nil, nil, nil, err
 		}
 
-		emptyMap := &NetworkMap{
+		emptyMap := &types.NetworkMap{
 			Network: network.Copy(),
-=======
-func (am *DefaultAccountManager) getValidatedPeerWithMap(ctx context.Context, isRequiresApproval bool, account *types.Account, peer *nbpeer.Peer) (*nbpeer.Peer, *types.NetworkMap, []*posture.Checks, error) {
-	var postureChecks []*posture.Checks
-
-	if isRequiresApproval {
-		emptyMap := &types.NetworkMap{
-			Network: account.Network.Copy(),
->>>>>>> 409003b4
 		}
 		return peer, emptyMap, nil, nil
 	}
@@ -1133,11 +967,7 @@
 	return peer, account.GetPeerNetworkMap(ctx, peer.ID, customZone, approvedPeersMap, account.GetResourcePoliciesMap(), account.GetResourceRoutersMap(), am.metrics.AccountManagerMetrics()), postureChecks, nil
 }
 
-<<<<<<< HEAD
-func (am *DefaultAccountManager) handleExpiredPeer(ctx context.Context, transaction Store, user *User, peer *nbpeer.Peer) error {
-=======
-func (am *DefaultAccountManager) handleExpiredPeer(ctx context.Context, user *types.User, peer *nbpeer.Peer) error {
->>>>>>> 409003b4
+func (am *DefaultAccountManager) handleExpiredPeer(ctx context.Context, transaction store.Store, user *types.User, peer *nbpeer.Peer) error {
 	err := checkAuth(ctx, user.Id, peer)
 	if err != nil {
 		return err
@@ -1145,16 +975,12 @@
 	// If peer was expired before and if it reached this point, it is re-authenticated.
 	// UserID is present, meaning that JWT validation passed successfully in the API layer.
 	peer = peer.UpdateLastLogin()
-	err = transaction.SavePeer(ctx, LockingStrengthUpdate, peer.AccountID, peer)
+	err = transaction.SavePeer(ctx, store.LockingStrengthUpdate, peer.AccountID, peer)
 	if err != nil {
 		return err
 	}
 
-<<<<<<< HEAD
-	err = transaction.SaveUserLastLogin(ctx, user.AccountID, user.Id, peer.LastLogin)
-=======
-	err = am.Store.SaveUserLastLogin(ctx, user.AccountID, user.Id, peer.GetLastLogin())
->>>>>>> 409003b4
+	err = transaction.SaveUserLastLogin(ctx, user.AccountID, user.Id, peer.peer.GetLastLogin())
 	if err != nil {
 		return err
 	}
@@ -1196,7 +1022,7 @@
 
 // GetPeer for a given accountID, peerID and userID error if not found.
 func (am *DefaultAccountManager) GetPeer(ctx context.Context, accountID, peerID, userID string) (*nbpeer.Peer, error) {
-	user, err := am.Store.GetUserByUserID(ctx, LockingStrengthShare, userID)
+	user, err := am.Store.GetUserByUserID(ctx, store.LockingStrengthShare, userID)
 	if err != nil {
 		return nil, err
 	}
@@ -1205,7 +1031,7 @@
 		return nil, status.NewUserNotPartOfAccountError()
 	}
 
-	settings, err := am.Store.GetAccountSettings(ctx, LockingStrengthShare, accountID)
+	settings, err := am.Store.GetAccountSettings(ctx, store.LockingStrengthShare, accountID)
 	if err != nil {
 		return nil, err
 	}
@@ -1214,7 +1040,7 @@
 		return nil, status.Errorf(status.Internal, "user %s has no access to his own peer %s under account %s", userID, peerID, accountID)
 	}
 
-	peer, err := am.Store.GetPeerByID(ctx, LockingStrengthShare, accountID, peerID)
+	peer, err := am.Store.GetPeerByID(ctx, store.LockingStrengthShare, accountID, peerID)
 	if err != nil {
 		return nil, err
 	}
@@ -1226,7 +1052,7 @@
 
 	// it is also possible that user doesn't own the peer but some of his peers have access to it,
 	// this is a valid case, show the peer as well.
-	userPeers, err := am.Store.GetUserPeers(ctx, LockingStrengthShare, accountID, userID)
+	userPeers, err := am.Store.GetUserPeers(ctx, store.LockingStrengthShare, accountID, userID)
 	if err != nil {
 		return nil, err
 	}
@@ -1326,7 +1152,7 @@
 		return 0, false
 	}
 
-	settings, err := am.Store.GetAccountSettings(ctx, LockingStrengthShare, accountID)
+	settings, err := am.Store.GetAccountSettings(ctx, store.LockingStrengthShare, accountID)
 	if err != nil {
 		log.WithContext(ctx).Errorf("failed to get account settings: %v", err)
 		return 0, false
@@ -1370,7 +1196,7 @@
 		return 0, false
 	}
 
-	settings, err := am.Store.GetAccountSettings(ctx, LockingStrengthShare, accountID)
+	settings, err := am.Store.GetAccountSettings(ctx, store.LockingStrengthShare, accountID)
 	if err != nil {
 		log.WithContext(ctx).Errorf("failed to get account settings: %v", err)
 		return 0, false
@@ -1406,7 +1232,7 @@
 		return nil, err
 	}
 
-	settings, err := am.Store.GetAccountSettings(ctx, LockingStrengthShare, accountID)
+	settings, err := am.Store.GetAccountSettings(ctx, store.LockingStrengthShare, accountID)
 	if err != nil {
 		return nil, err
 	}
@@ -1429,7 +1255,7 @@
 		return nil, err
 	}
 
-	settings, err := am.Store.GetAccountSettings(ctx, LockingStrengthShare, accountID)
+	settings, err := am.Store.GetAccountSettings(ctx, store.LockingStrengthShare, accountID)
 	if err != nil {
 		return nil, err
 	}
@@ -1452,7 +1278,7 @@
 
 // getPeerGroups returns the IDs of the groups that the peer is part of.
 func getPeerGroups(ctx context.Context, transaction Store, accountID, peerID string) ([]*nbgroup.Group, error) {
-	groups, err := transaction.GetAccountGroups(ctx, LockingStrengthShare, accountID)
+	groups, err := transaction.GetAccountGroups(ctx, store.LockingStrengthShare, accountID)
 	if err != nil {
 		return nil, err
 	}
@@ -1483,7 +1309,7 @@
 }
 
 func getPeerDNSLabels(ctx context.Context, transaction Store, accountID string) (lookupMap, error) {
-	dnsLabels, err := transaction.GetPeerLabelsInAccount(ctx, LockingStrengthShare, accountID)
+	dnsLabels, err := transaction.GetPeerLabelsInAccount(ctx, store.LockingStrengthShare, accountID)
 	if err != nil {
 		return nil, err
 	}
@@ -1497,7 +1323,6 @@
 
 // IsPeerInActiveGroup checks if the given peer is part of a group that is used
 // in an active DNS, route, or ACL configuration.
-<<<<<<< HEAD
 func isPeerInActiveGroup(ctx context.Context, transaction Store, accountID, peerID string) (bool, error) {
 	peerGroupIDs, err := getPeerGroupIDs(ctx, transaction, accountID, peerID)
 	if err != nil {
@@ -1514,21 +1339,14 @@
 	for _, peer := range peers {
 		if err := am.integratedPeerValidator.PeerDeleted(ctx, accountID, peer.ID); err != nil {
 			return nil, err
-=======
-func (am *DefaultAccountManager) isPeerInActiveGroup(ctx context.Context, account *types.Account, peerID string) (bool, error) {
-	peerGroupIDs := make([]string, 0)
-	for _, group := range account.Groups {
-		if slices.Contains(group.Peers, peerID) {
-			peerGroupIDs = append(peerGroupIDs, group.ID)
->>>>>>> 409003b4
-		}
-
-		network, err := transaction.GetAccountNetwork(ctx, LockingStrengthShare, accountID)
+		}
+
+		network, err := transaction.GetAccountNetwork(ctx, store.LockingStrengthShare, accountID)
 		if err != nil {
 			return nil, err
 		}
 
-		if err = transaction.DeletePeer(ctx, LockingStrengthUpdate, accountID, peer.ID); err != nil {
+		if err = transaction.DeletePeer(ctx, store.LockingStrengthUpdate, accountID, peer.ID); err != nil {
 			return nil, err
 		}
 
