--- conflicted
+++ resolved
@@ -472,12 +472,12 @@
 	}
 
 	var newPeer *nbpeer.Peer
-	var groupsToAdd []string
 
 	err = am.Store.ExecuteInTransaction(ctx, func(transaction Store) error {
 		var setupKeyID string
 		var setupKeyName string
 		var ephemeral bool
+		var groupsToAdd []string
 		if addedByUser {
 			user, err := transaction.GetUserByUserID(ctx, LockingStrengthUpdate, userID)
 			if err != nil {
@@ -620,23 +620,9 @@
 	unlock()
 	unlock = nil
 
-	updateAccountPeers, err := am.areGroupChangesAffectPeers(ctx, accountID, groupsToAdd)
-	if err != nil {
-<<<<<<< HEAD
+	updateAccountPeers, err := am.isPeerInActiveGroup(ctx, accountID, newPeer.ID)
+	if err != nil {
 		return nil, nil, nil, err
-=======
-		return nil, nil, nil, fmt.Errorf("error getting account: %w", err)
-	}
-
-	allGroup, err := account.GetGroupAll()
-	if err != nil {
-		return nil, nil, nil, fmt.Errorf("error getting all group ID: %w", err)
-	}
-
-	groupsToAdd = append(groupsToAdd, allGroup.ID)
-	if areGroupChangesAffectPeers(account, groupsToAdd) {
-		am.updateAccountPeers(ctx, account)
->>>>>>> a9d06b88
 	}
 
 	if updateAccountPeers {
