--- conflicted
+++ resolved
@@ -79,11 +79,7 @@
 	GetAccountIDByUserID(ctx context.Context, userID, domain string) (string, error)
 	GetAccountIDFromToken(ctx context.Context, claims jwtclaims.AuthorizationClaims) (string, string, error)
 	CheckUserAccessByJWTGroups(ctx context.Context, claims jwtclaims.AuthorizationClaims) error
-<<<<<<< HEAD
-	GetAccountInfoFromPAT(ctx context.Context, token string) (*User, *PersonalAccessToken, string, string, error)
-=======
-	GetAccountFromPAT(ctx context.Context, pat string) (*types.Account, *types.User, *types.PersonalAccessToken, error)
->>>>>>> 4afaabb3
+	GetAccountInfoFromPAT(ctx context.Context, token string) (*types.User, *types.PersonalAccessToken, string, string, error)
 	DeleteAccount(ctx context.Context, accountID, userID string) error
 	MarkPATUsed(ctx context.Context, tokenID string) error
 	GetUserByID(ctx context.Context, id string) (*types.User, error)
@@ -693,21 +689,6 @@
 // addAccountIDToIDPAppMeta update user's  app metadata in idp manager
 func (am *DefaultAccountManager) addAccountIDToIDPAppMeta(ctx context.Context, userID string, accountID string) error {
 	if !isNil(am.idpManager) {
-<<<<<<< HEAD
-=======
-		accountUsers, err := am.Store.GetAccountUsers(ctx, store.LockingStrengthShare, accountID)
-		if err != nil {
-			return err
-		}
-		cachedAccount := &types.Account{
-			Id:    accountID,
-			Users: make(map[string]*types.User),
-		}
-		for _, user := range accountUsers {
-			cachedAccount.Users[user.Id] = user
-		}
-
->>>>>>> 4afaabb3
 		// user can be nil if it wasn't found (e.g., just created)
 		user, err := am.lookupUserInCache(ctx, userID, accountID)
 		if err != nil {
@@ -785,18 +766,13 @@
 }
 
 // lookupUserInCache looks up user in the IdP cache and returns it. If the user wasn't found, the function returns nil
-<<<<<<< HEAD
 func (am *DefaultAccountManager) lookupUserInCache(ctx context.Context, userID string, accountID string) (*idp.UserData, error) {
-	accountUsers, err := am.Store.GetAccountUsers(ctx, LockingStrengthShare, accountID)
+	accountUsers, err := am.Store.GetAccountUsers(ctx, store.LockingStrengthShare, accountID)
 	if err != nil {
 		return nil, err
 	}
 
 	users := make(map[string]userLoggedInOnce, len(accountUsers))
-=======
-func (am *DefaultAccountManager) lookupUserInCache(ctx context.Context, userID string, account *types.Account) (*idp.UserData, error) {
-	users := make(map[string]userLoggedInOnce, len(account.Users))
->>>>>>> 4afaabb3
 	// ignore service users and users provisioned by integrations than are never logged in
 	for _, user := range accountUsers {
 		if user.IsServiceUser {
@@ -821,7 +797,7 @@
 
 	// add extra check on external cache manager. We may get to this point when the user is not yet findable in IDP,
 	// or it didn't have its metadata updated with am.addAccountIDToIDPAppMeta
-	user, err := am.Store.GetUserByUserID(ctx, LockingStrengthShare, userID)
+	user, err := am.Store.GetUserByUserID(ctx, store.LockingStrengthShare, userID)
 	if err != nil {
 		log.WithContext(ctx).Errorf("failed finding user %s in account %s", userID, accountID)
 		return nil, err
@@ -1067,15 +1043,9 @@
 	unlockAccount := am.Store.AcquireWriteLockByUID(ctx, domainAccountID)
 	defer unlockAccount()
 
-<<<<<<< HEAD
 	newUser := NewRegularUser(claims.UserId)
 	newUser.AccountID = domainAccountID
-	err := am.Store.SaveUser(ctx, LockingStrengthUpdate, newUser)
-=======
-	usersMap := make(map[string]*types.User)
-	usersMap[claims.UserId] = types.NewRegularUser(claims.UserId)
-	err := am.Store.SaveUsers(domainAccountID, usersMap)
->>>>>>> 4afaabb3
+	err := am.Store.SaveUser(ctx, store.LockingStrengthUpdate, newUser)
 	if err != nil {
 		return "", err
 	}
@@ -1127,27 +1097,26 @@
 
 // MarkPATUsed marks a personal access token as used
 func (am *DefaultAccountManager) MarkPATUsed(ctx context.Context, tokenID string) error {
-	return am.Store.MarkPATUsed(ctx, LockingStrengthUpdate, tokenID)
+	return am.Store.MarkPATUsed(ctx, store.LockingStrengthUpdate, tokenID)
 }
 
 // GetAccount returns an account associated with this account ID.
-func (am *DefaultAccountManager) GetAccount(ctx context.Context, accountID string) (*Account, error) {
+func (am *DefaultAccountManager) GetAccount(ctx context.Context, accountID string) (*types.Account, error) {
 	return am.Store.GetAccount(ctx, accountID)
 }
 
 // GetAccountInfoFromPAT retrieves user, personal access token, domain, and category details from a personal access token.
-func (am *DefaultAccountManager) GetAccountInfoFromPAT(ctx context.Context, token string) (user *User, pat *PersonalAccessToken, domain string, category string, err error) {
+func (am *DefaultAccountManager) GetAccountInfoFromPAT(ctx context.Context, token string) (user *types.User, pat *types.PersonalAccessToken, domain string, category string, err error) {
 	user, pat, err = am.extractPATFromToken(ctx, token)
 	if err != nil {
 		return nil, nil, "", "", err
 	}
 
-	domain, category, err = am.Store.GetAccountDomainAndCategory(ctx, LockingStrengthShare, user.AccountID)
+	domain, category, err = am.Store.GetAccountDomainAndCategory(ctx, store.LockingStrengthShare, user.AccountID)
 	if err != nil {
 		return nil, nil, "", "", err
 	}
 
-<<<<<<< HEAD
 	return user, pat, domain, category, nil
 }
 
@@ -1157,42 +1126,12 @@
 		return nil, nil, fmt.Errorf("token has incorrect length")
 	}
 
-	prefix := token[:len(PATPrefix)]
-	if prefix != PATPrefix {
-		return nil, nil, fmt.Errorf("token has incorrect prefix")
-	}
-
-	secret := token[len(PATPrefix) : len(PATPrefix)+PATSecretLength]
-	encodedChecksum := token[len(PATPrefix)+PATSecretLength : len(PATPrefix)+PATSecretLength+PATChecksumLength]
-=======
-	pat, ok := account.Users[user.Id].PATs[tokenID]
-	if !ok {
-		return fmt.Errorf("token not found")
-	}
-
-	pat.LastUsed = util.ToPtr(time.Now().UTC())
-
-	return am.Store.SaveAccount(ctx, account)
-}
-
-// GetAccount returns an account associated with this account ID.
-func (am *DefaultAccountManager) GetAccount(ctx context.Context, accountID string) (*types.Account, error) {
-	return am.Store.GetAccount(ctx, accountID)
-}
-
-// GetAccountFromPAT returns Account and User associated with a personal access token
-func (am *DefaultAccountManager) GetAccountFromPAT(ctx context.Context, token string) (*types.Account, *types.User, *types.PersonalAccessToken, error) {
-	if len(token) != types.PATLength {
-		return nil, nil, nil, fmt.Errorf("token has wrong length")
-	}
-
 	prefix := token[:len(types.PATPrefix)]
 	if prefix != types.PATPrefix {
 		return nil, nil, nil, fmt.Errorf("token has wrong prefix")
 	}
 	secret := token[len(types.PATPrefix) : len(types.PATPrefix)+types.PATSecretLength]
 	encodedChecksum := token[len(types.PATPrefix)+types.PATSecretLength : len(types.PATPrefix)+types.PATSecretLength+types.PATChecksumLength]
->>>>>>> 4afaabb3
 
 	verificationChecksum, err := base62.Decode(encodedChecksum)
 	if err != nil {
@@ -1211,12 +1150,12 @@
 	var pat *PersonalAccessToken
 
 	err = am.Store.ExecuteInTransaction(ctx, func(transaction Store) error {
-		pat, err = transaction.GetPATByHashedToken(ctx, LockingStrengthShare, encodedHashedToken)
+		pat, err = transaction.GetPATByHashedToken(ctx, store.LockingStrengthShare, encodedHashedToken)
 		if err != nil {
 			return err
 		}
 
-		user, err = transaction.GetUserByPATID(ctx, LockingStrengthShare, pat.ID)
+		user, err = transaction.GetUserByPATID(ctx, store.LockingStrengthShare, pat.ID)
 		return err
 	})
 	if err != nil {
