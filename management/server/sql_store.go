package server

import (
	"context"
	"encoding/json"
	"errors"
	"fmt"
	"net"
	"os"
	"path/filepath"
	"runtime"
	"runtime/debug"
	"strconv"
	"strings"
	"sync"
	"time"

	log "github.com/sirupsen/logrus"
	"gorm.io/driver/postgres"
	"gorm.io/driver/sqlite"
	"gorm.io/gorm"
	"gorm.io/gorm/clause"
	"gorm.io/gorm/logger"

	nbdns "github.com/netbirdio/netbird/dns"
	"github.com/netbirdio/netbird/management/server/account"
	nbgroup "github.com/netbirdio/netbird/management/server/group"
	nbpeer "github.com/netbirdio/netbird/management/server/peer"
	"github.com/netbirdio/netbird/management/server/posture"
	"github.com/netbirdio/netbird/management/server/status"
	"github.com/netbirdio/netbird/management/server/telemetry"
	"github.com/netbirdio/netbird/route"
)

const (
	storeSqliteFileName        = "store.db"
	idQueryCondition           = "id = ?"
	keyQueryCondition          = "key = ?"
	accountAndIDQueryCondition = "account_id = ? and id = ?"
	accountIDCondition         = "account_id = ?"
	peerNotFoundFMT            = "peer %s not found"
)

// SqlStore represents an account storage backed by a Sql DB persisted to disk
type SqlStore struct {
	db                *gorm.DB
	resourceLocks     sync.Map
	globalAccountLock sync.Mutex
	metrics           telemetry.AppMetrics
	installationPK    int
	storeEngine       StoreEngine
}

type installation struct {
	ID                  uint `gorm:"primaryKey"`
	InstallationIDValue string
}

type migrationFunc func(*gorm.DB) error

// NewSqlStore creates a new SqlStore instance.
func NewSqlStore(ctx context.Context, db *gorm.DB, storeEngine StoreEngine, metrics telemetry.AppMetrics) (*SqlStore, error) {
	sql, err := db.DB()
	if err != nil {
		return nil, err
	}

	conns, err := strconv.Atoi(os.Getenv("NB_SQL_MAX_OPEN_CONNS"))
	if err != nil {
		conns = runtime.NumCPU()
	}
	sql.SetMaxOpenConns(conns)

	log.Infof("Set max open db connections to %d", conns)

	if err := migrate(ctx, db); err != nil {
		return nil, fmt.Errorf("migrate: %w", err)
	}
	err = db.AutoMigrate(
		&SetupKey{}, &nbpeer.Peer{}, &User{}, &PersonalAccessToken{}, &nbgroup.Group{},
		&Account{}, &Policy{}, &PolicyRule{}, &route.Route{}, &nbdns.NameServerGroup{},
		&installation{}, &account.ExtraSettings{}, &posture.Checks{}, &nbpeer.NetworkAddress{},
	)
	if err != nil {
		return nil, fmt.Errorf("auto migrate: %w", err)
	}

	return &SqlStore{db: db, storeEngine: storeEngine, metrics: metrics, installationPK: 1}, nil
}

// AcquireGlobalLock acquires global lock across all the accounts and returns a function that releases the lock
func (s *SqlStore) AcquireGlobalLock(ctx context.Context) (unlock func()) {
	log.WithContext(ctx).Tracef("acquiring global lock")
	start := time.Now()
	s.globalAccountLock.Lock()

	unlock = func() {
		s.globalAccountLock.Unlock()
		log.WithContext(ctx).Tracef("released global lock in %v", time.Since(start))
	}

	took := time.Since(start)
	log.WithContext(ctx).Tracef("took %v to acquire global lock", took)
	if s.metrics != nil {
		s.metrics.StoreMetrics().CountGlobalLockAcquisitionDuration(took)
	}

	return unlock
}

// AcquireWriteLockByUID acquires an ID lock for writing to a resource and returns a function that releases the lock
func (s *SqlStore) AcquireWriteLockByUID(ctx context.Context, uniqueID string) (unlock func()) {
	log.WithContext(ctx).Tracef("acquiring write lock for ID %s", uniqueID)

	start := time.Now()
	value, _ := s.resourceLocks.LoadOrStore(uniqueID, &sync.RWMutex{})
	mtx := value.(*sync.RWMutex)
	mtx.Lock()

	unlock = func() {
		mtx.Unlock()
		log.WithContext(ctx).Tracef("released write lock for ID %s in %v", uniqueID, time.Since(start))
	}

	return unlock
}

// AcquireReadLockByUID acquires an ID lock for writing to a resource and returns a function that releases the lock
func (s *SqlStore) AcquireReadLockByUID(ctx context.Context, uniqueID string) (unlock func()) {
	log.WithContext(ctx).Tracef("acquiring read lock for ID %s", uniqueID)

	start := time.Now()
	value, _ := s.resourceLocks.LoadOrStore(uniqueID, &sync.RWMutex{})
	mtx := value.(*sync.RWMutex)
	mtx.RLock()

	unlock = func() {
		mtx.RUnlock()
		log.WithContext(ctx).Tracef("released read lock for ID %s in %v", uniqueID, time.Since(start))
	}

	return unlock
}

func (s *SqlStore) SaveAccount(ctx context.Context, account *Account) error {
	start := time.Now()
	defer func() {
		elapsed := time.Since(start)
		if elapsed > 1*time.Second {
			log.WithContext(ctx).Tracef("SaveAccount for account %s exceeded 1s, took: %v", account.Id, elapsed)
		}
	}()

	// todo: remove this check after the issue is resolved
	s.checkAccountDomainBeforeSave(ctx, account.Id, account.Domain)

	generateAccountSQLTypes(account)

	err := s.db.Transaction(func(tx *gorm.DB) error {
		result := tx.Select(clause.Associations).Delete(account.Policies, "account_id = ?", account.Id)
		if result.Error != nil {
			return result.Error
		}

		result = tx.Select(clause.Associations).Delete(account.UsersG, "account_id = ?", account.Id)
		if result.Error != nil {
			return result.Error
		}

		result = tx.Select(clause.Associations).Delete(account)
		if result.Error != nil {
			return result.Error
		}

		result = tx.
			Session(&gorm.Session{FullSaveAssociations: true}).
			Clauses(clause.OnConflict{UpdateAll: true}).
			Create(account)
		if result.Error != nil {
			return result.Error
		}
		return nil
	})

	took := time.Since(start)
	if s.metrics != nil {
		s.metrics.StoreMetrics().CountPersistenceDuration(took)
	}
	log.WithContext(ctx).Debugf("took %d ms to persist an account to the store", took.Milliseconds())

	return err
}

// generateAccountSQLTypes generates the GORM compatible types for the account
func generateAccountSQLTypes(account *Account) {
	for _, key := range account.SetupKeys {
		account.SetupKeysG = append(account.SetupKeysG, *key)
	}

	for id, peer := range account.Peers {
		peer.ID = id
		account.PeersG = append(account.PeersG, *peer)
	}

	for id, user := range account.Users {
		user.Id = id
		for id, pat := range user.PATs {
			pat.ID = id
			user.PATsG = append(user.PATsG, *pat)
		}
		account.UsersG = append(account.UsersG, *user)
	}

	for id, group := range account.Groups {
		group.ID = id
		account.GroupsG = append(account.GroupsG, *group)
	}

	for id, route := range account.Routes {
		route.ID = id
		account.RoutesG = append(account.RoutesG, *route)
	}

	for id, ns := range account.NameServerGroups {
		ns.ID = id
		account.NameServerGroupsG = append(account.NameServerGroupsG, *ns)
	}
}

// checkAccountDomainBeforeSave temporary method to troubleshoot an issue with domains getting blank
func (s *SqlStore) checkAccountDomainBeforeSave(ctx context.Context, accountID, newDomain string) {
	var acc Account
	var domain string
	result := s.db.Model(&acc).Select("domain").Where(idQueryCondition, accountID).First(&domain)
	if result.Error != nil {
		if !errors.Is(result.Error, gorm.ErrRecordNotFound) {
			log.WithContext(ctx).Errorf("error when getting account %s from the store to check domain: %s", accountID, result.Error)
		}
		return
	}
	if domain != "" && newDomain == "" {
		log.WithContext(ctx).Warnf("saving an account with empty domain when there was a domain set. Previous domain %s, Account ID: %s, Trace: %s", domain, accountID, debug.Stack())
	}
}

func (s *SqlStore) DeleteAccount(ctx context.Context, account *Account) error {
	start := time.Now()

	err := s.db.Transaction(func(tx *gorm.DB) error {
		result := tx.Select(clause.Associations).Delete(account.Policies, "account_id = ?", account.Id)
		if result.Error != nil {
			return result.Error
		}

		result = tx.Select(clause.Associations).Delete(account.UsersG, "account_id = ?", account.Id)
		if result.Error != nil {
			return result.Error
		}

		result = tx.Select(clause.Associations).Delete(account)
		if result.Error != nil {
			return result.Error
		}

		return nil
	})

	took := time.Since(start)
	if s.metrics != nil {
		s.metrics.StoreMetrics().CountPersistenceDuration(took)
	}
	log.WithContext(ctx).Debugf("took %d ms to delete an account to the store", took.Milliseconds())

	return err
}

func (s *SqlStore) SaveInstallationID(_ context.Context, ID string) error {
	installation := installation{InstallationIDValue: ID}
	installation.ID = uint(s.installationPK)

	return s.db.Clauses(clause.OnConflict{UpdateAll: true}).Create(&installation).Error
}

func (s *SqlStore) GetInstallationID() string {
	var installation installation

	if result := s.db.First(&installation, idQueryCondition, s.installationPK); result.Error != nil {
		return ""
	}

	return installation.InstallationIDValue
}

func (s *SqlStore) SavePeer(ctx context.Context, accountID string, peer *nbpeer.Peer) error {
	// To maintain data integrity, we create a copy of the peer's to prevent unintended updates to other fields.
	peerCopy := peer.Copy()
	peerCopy.AccountID = accountID

	err := s.db.WithContext(ctx).Transaction(func(tx *gorm.DB) error {
		// check if peer exists before saving
		var peerID string
		result := tx.Model(&nbpeer.Peer{}).Select("id").Find(&peerID, accountAndIDQueryCondition, accountID, peer.ID)
		if result.Error != nil {
			return result.Error
		}

		if peerID == "" {
			return status.Errorf(status.NotFound, peerNotFoundFMT, peer.ID)
		}

		result = tx.Model(&nbpeer.Peer{}).Where(accountAndIDQueryCondition, accountID, peer.ID).Save(peerCopy)
		if result.Error != nil {
			return result.Error
		}

		return nil
	})

	if err != nil {
		return err
	}

	return nil
}

func (s *SqlStore) UpdateAccountDomainAttributes(ctx context.Context, accountID string, domain string, category string, isPrimaryDomain bool) error {
	accountCopy := Account{
		Domain:                 domain,
		DomainCategory:         category,
		IsDomainPrimaryAccount: isPrimaryDomain,
	}

	fieldsToUpdate := []string{"domain", "domain_category", "is_domain_primary_account"}
	result := s.db.WithContext(ctx).Model(&Account{}).
		Select(fieldsToUpdate).
		Where(idQueryCondition, accountID).
		Updates(&accountCopy)
	if result.Error != nil {
		return result.Error
	}

	if result.RowsAffected == 0 {
		return status.Errorf(status.NotFound, "account %s", accountID)
	}

	return nil
}

func (s *SqlStore) SavePeerStatus(accountID, peerID string, peerStatus nbpeer.PeerStatus) error {
	var peerCopy nbpeer.Peer
	peerCopy.Status = &peerStatus

	fieldsToUpdate := []string{
		"peer_status_last_seen", "peer_status_connected",
		"peer_status_login_expired", "peer_status_required_approval",
	}
	result := s.db.Model(&nbpeer.Peer{}).
		Select(fieldsToUpdate).
		Where(accountAndIDQueryCondition, accountID, peerID).
		Updates(&peerCopy)
	if result.Error != nil {
		return result.Error
	}

	if result.RowsAffected == 0 {
		return status.Errorf(status.NotFound, peerNotFoundFMT, peerID)
	}

	return nil
}

func (s *SqlStore) SavePeerLocation(accountID string, peerWithLocation *nbpeer.Peer) error {
	// To maintain data integrity, we create a copy of the peer's location to prevent unintended updates to other fields.
	var peerCopy nbpeer.Peer
	// Since the location field has been migrated to JSON serialization,
	// updating the struct ensures the correct data format is inserted into the database.
	peerCopy.Location = peerWithLocation.Location

	result := s.db.Model(&nbpeer.Peer{}).
		Where(accountAndIDQueryCondition, accountID, peerWithLocation.ID).
		Updates(peerCopy)

	if result.Error != nil {
		return result.Error
	}

	if result.RowsAffected == 0 {
		return status.Errorf(status.NotFound, peerNotFoundFMT, peerWithLocation.ID)
	}

	return nil
}

// SaveUser saves a user to the store.
func (s *SqlStore) SaveUser(ctx context.Context, lockStrength LockingStrength, user *User) error {
	return saveRecord[User](s.db.WithContext(ctx).Session(&gorm.Session{FullSaveAssociations: true}), lockStrength, user)
}

// SaveUsers saves a list of users to the store.
func (s *SqlStore) SaveUsers(ctx context.Context, lockStrength LockingStrength, users []*User) error {
	result := s.db.WithContext(ctx).Session(&gorm.Session{FullSaveAssociations: true}).
		Clauses(clause.Locking{Strength: string(lockStrength)}).Save(&users)
	if result.Error != nil {
		return status.Errorf(status.Internal, "failed to save users to store: %v", result.Error)
	}
	return nil
}

<<<<<<< HEAD
// DeleteUser deletes a user from the store.
func (s *SqlStore) DeleteUser(ctx context.Context, lockStrength LockingStrength, userID, accountID string) error {
	return deleteRecordByID[User](s.db.WithContext(ctx).Select(clause.Associations), lockStrength, userID, accountID)
}

// DeleteUsers deletes a list of users from the store.
func (s *SqlStore) DeleteUsers(ctx context.Context, strength LockingStrength, userIDs []string, accountID string) error {
	result := s.db.WithContext(ctx).Select(clause.Associations).Clauses(clause.Locking{Strength: string(strength)}).
		Where("id IN ? AND account_id = ?", userIDs, accountID).Delete(&User{})
	if result.Error != nil {
		return status.Errorf(status.Internal, "failed to delete users from store: %v", result.Error)
=======
// SaveUser saves the given user to the database.
func (s *SqlStore) SaveUser(ctx context.Context, lockStrength LockingStrength, user *User) error {
	result := s.db.WithContext(ctx).Clauses(clause.Locking{Strength: string(lockStrength)}).Save(user)
	if result.Error != nil {
		return status.Errorf(status.Internal, "failed to save user to store: %v", result.Error)
	}
	return nil
}

// SaveGroups saves the given list of groups to the database.
func (s *SqlStore) SaveGroups(ctx context.Context, lockStrength LockingStrength, groups []*nbgroup.Group) error {
	if len(groups) == 0 {
		return nil
	}

	result := s.db.WithContext(ctx).Clauses(clause.Locking{Strength: string(lockStrength)}).Save(&groups)
	if result.Error != nil {
		return status.Errorf(status.Internal, "failed to save groups to store: %v", result.Error)
>>>>>>> 49e65109
	}
	return nil
}

// DeleteHashedPAT2TokenIDIndex is noop in SqlStore
func (s *SqlStore) DeleteHashedPAT2TokenIDIndex(hashedToken string) error {
	return nil
}

// DeleteTokenID2UserIDIndex is noop in SqlStore
func (s *SqlStore) DeleteTokenID2UserIDIndex(tokenID string) error {
	return nil
}

func (s *SqlStore) GetAccountByPrivateDomain(ctx context.Context, domain string) (*Account, error) {
	accountID, err := s.GetAccountIDByPrivateDomain(ctx, LockingStrengthShare, domain)
	if err != nil {
		return nil, err
	}

	// TODO:  rework to not call GetAccount
	return s.GetAccount(ctx, accountID)
}

func (s *SqlStore) GetAccountIDByPrivateDomain(ctx context.Context, lockStrength LockingStrength, domain string) (string, error) {
	var accountID string
	result := s.db.WithContext(ctx).Clauses(clause.Locking{Strength: string(lockStrength)}).Model(&Account{}).Select("id").
		Where("domain = ? and is_domain_primary_account = ? and domain_category = ?",
			strings.ToLower(domain), true, PrivateCategory,
		).First(&accountID)
	if result.Error != nil {
		if errors.Is(result.Error, gorm.ErrRecordNotFound) {
			return "", status.Errorf(status.NotFound, "account not found: provided domain is not registered or is not private")
		}
		log.WithContext(ctx).Errorf("error when getting account from the store: %s", result.Error)
		return "", status.NewGetAccountFromStoreError(result.Error)
	}

	return accountID, nil
}

func (s *SqlStore) GetAccountBySetupKey(ctx context.Context, setupKey string) (*Account, error) {
	var key SetupKey
	result := s.db.WithContext(ctx).Select("account_id").First(&key, keyQueryCondition, strings.ToUpper(setupKey))
	if result.Error != nil {
		if errors.Is(result.Error, gorm.ErrRecordNotFound) {
			return nil, status.Errorf(status.NotFound, "account not found: index lookup failed")
		}
		return nil, status.NewSetupKeyNotFoundError(result.Error)
	}

	if key.AccountID == "" {
		return nil, status.Errorf(status.NotFound, "account not found: index lookup failed")
	}

	return s.GetAccount(ctx, key.AccountID)
}

func (s *SqlStore) GetTokenIDByHashedToken(ctx context.Context, hashedToken string) (string, error) {
	var token PersonalAccessToken
	result := s.db.First(&token, "hashed_token = ?", hashedToken)
	if result.Error != nil {
		if errors.Is(result.Error, gorm.ErrRecordNotFound) {
			return "", status.Errorf(status.NotFound, "account not found: index lookup failed")
		}
		log.WithContext(ctx).Errorf("error when getting token from the store: %s", result.Error)
		return "", status.NewGetAccountFromStoreError(result.Error)
	}

	return token.ID, nil
}

func (s *SqlStore) GetUserByTokenID(ctx context.Context, tokenID string) (*User, error) {
	var token PersonalAccessToken
	result := s.db.First(&token, idQueryCondition, tokenID)
	if result.Error != nil {
		if errors.Is(result.Error, gorm.ErrRecordNotFound) {
			return nil, status.Errorf(status.NotFound, "account not found: index lookup failed")
		}
		log.WithContext(ctx).Errorf("error when getting token from the store: %s", result.Error)
		return nil, status.NewGetAccountFromStoreError(result.Error)
	}

	if token.UserID == "" {
		return nil, status.Errorf(status.NotFound, "account not found: index lookup failed")
	}

	var user User
	result = s.db.Preload("PATsG").First(&user, idQueryCondition, token.UserID)
	if result.Error != nil {
		return nil, status.Errorf(status.NotFound, "account not found: index lookup failed")
	}

	user.PATs = make(map[string]*PersonalAccessToken, len(user.PATsG))
	for _, pat := range user.PATsG {
		user.PATs[pat.ID] = pat.Copy()
	}

	return &user, nil
}

func (s *SqlStore) GetUserByUserID(ctx context.Context, lockStrength LockingStrength, userID string) (*User, error) {
	var user User
	result := s.db.WithContext(ctx).Clauses(clause.Locking{Strength: string(lockStrength)}).
		Preload(clause.Associations).First(&user, idQueryCondition, userID)
	if result.Error != nil {
		if errors.Is(result.Error, gorm.ErrRecordNotFound) {
			return nil, status.NewUserNotFoundError(userID)
		}
		return nil, status.NewGetUserFromStoreError()
	}

	return &user, nil
}

<<<<<<< HEAD
// GetAccountUsers returns all users associated with the account.
func (s *SqlStore) GetAccountUsers(ctx context.Context, lockStrength LockingStrength, accountID string) ([]*User, error) {
	return getRecords[User](s.db.WithContext(ctx).Preload(clause.Associations), lockStrength, accountID)
=======
func (s *SqlStore) GetAccountUsers(ctx context.Context, accountID string) ([]*User, error) {
	var users []*User
	result := s.db.Find(&users, accountIDCondition, accountID)
	if result.Error != nil {
		if errors.Is(result.Error, gorm.ErrRecordNotFound) {
			return nil, status.Errorf(status.NotFound, "accountID not found: index lookup failed")
		}
		log.WithContext(ctx).Errorf("error when getting users from the store: %s", result.Error)
		return nil, status.Errorf(status.Internal, "issue getting users from store")
	}

	return users, nil
>>>>>>> 49e65109
}

func (s *SqlStore) GetAccountGroups(ctx context.Context, accountID string) ([]*nbgroup.Group, error) {
	var groups []*nbgroup.Group
	result := s.db.Find(&groups, accountIDCondition, accountID)
	if result.Error != nil {
		if errors.Is(result.Error, gorm.ErrRecordNotFound) {
			return nil, status.Errorf(status.NotFound, "accountID not found: index lookup failed")
		}
		log.WithContext(ctx).Errorf("error when getting groups from the store: %s", result.Error)
		return nil, status.Errorf(status.Internal, "issue getting groups from store")
	}

	return groups, nil
}

func (s *SqlStore) GetAllAccounts(ctx context.Context) (all []*Account) {
	var accounts []Account
	result := s.db.Find(&accounts)
	if result.Error != nil {
		return all
	}

	for _, account := range accounts {
		if acc, err := s.GetAccount(ctx, account.Id); err == nil {
			all = append(all, acc)
		}
	}

	return all
}

func (s *SqlStore) GetAccount(ctx context.Context, accountID string) (*Account, error) {
	start := time.Now()
	defer func() {
		elapsed := time.Since(start)
		if elapsed > 1*time.Second {
			log.WithContext(ctx).Tracef("GetAccount for account %s exceeded 1s, took: %v", accountID, elapsed)
		}
	}()

	var account Account
	result := s.db.Model(&account).
		Preload("UsersG.PATsG"). // have to be specifies as this is nester reference
		Preload(clause.Associations).
		First(&account, idQueryCondition, accountID)
	if result.Error != nil {
		log.WithContext(ctx).Errorf("error when getting account %s from the store: %s", accountID, result.Error)
		if errors.Is(result.Error, gorm.ErrRecordNotFound) {
			return nil, status.NewAccountNotFoundError(accountID)
		}
		return nil, status.NewGetAccountFromStoreError(result.Error)
	}

	// we have to manually preload policy rules as it seems that gorm preloading doesn't do it for us
	for i, policy := range account.Policies {
		var rules []*PolicyRule
		err := s.db.Model(&PolicyRule{}).Find(&rules, "policy_id = ?", policy.ID).Error
		if err != nil {
			return nil, status.Errorf(status.NotFound, "rule not found")
		}
		account.Policies[i].Rules = rules
	}

	account.SetupKeys = make(map[string]*SetupKey, len(account.SetupKeysG))
	for _, key := range account.SetupKeysG {
		account.SetupKeys[key.Key] = key.Copy()
	}
	account.SetupKeysG = nil

	account.Peers = make(map[string]*nbpeer.Peer, len(account.PeersG))
	for _, peer := range account.PeersG {
		account.Peers[peer.ID] = peer.Copy()
	}
	account.PeersG = nil

	account.Users = make(map[string]*User, len(account.UsersG))
	for _, user := range account.UsersG {
		user.PATs = make(map[string]*PersonalAccessToken, len(user.PATs))
		for _, pat := range user.PATsG {
			user.PATs[pat.ID] = pat.Copy()
		}
		account.Users[user.Id] = user.Copy()
	}
	account.UsersG = nil

	account.Groups = make(map[string]*nbgroup.Group, len(account.GroupsG))
	for _, group := range account.GroupsG {
		account.Groups[group.ID] = group.Copy()
	}
	account.GroupsG = nil

	account.Routes = make(map[route.ID]*route.Route, len(account.RoutesG))
	for _, route := range account.RoutesG {
		account.Routes[route.ID] = route.Copy()
	}
	account.RoutesG = nil

	account.NameServerGroups = make(map[string]*nbdns.NameServerGroup, len(account.NameServerGroupsG))
	for _, ns := range account.NameServerGroupsG {
		account.NameServerGroups[ns.ID] = ns.Copy()
	}
	account.NameServerGroupsG = nil

	return &account, nil
}

func (s *SqlStore) GetAccountByUser(ctx context.Context, userID string) (*Account, error) {
	var user User
	result := s.db.WithContext(ctx).Select("account_id").First(&user, idQueryCondition, userID)
	if result.Error != nil {
		if errors.Is(result.Error, gorm.ErrRecordNotFound) {
			return nil, status.Errorf(status.NotFound, "account not found: index lookup failed")
		}
		return nil, status.NewGetAccountFromStoreError(result.Error)
	}

	if user.AccountID == "" {
		return nil, status.Errorf(status.NotFound, "account not found: index lookup failed")
	}

	return s.GetAccount(ctx, user.AccountID)
}

func (s *SqlStore) GetAccountByPeerID(ctx context.Context, peerID string) (*Account, error) {
	var peer nbpeer.Peer
	result := s.db.WithContext(ctx).Select("account_id").First(&peer, idQueryCondition, peerID)
	if result.Error != nil {
		if errors.Is(result.Error, gorm.ErrRecordNotFound) {
			return nil, status.Errorf(status.NotFound, "account not found: index lookup failed")
		}
		return nil, status.NewGetAccountFromStoreError(result.Error)
	}

	if peer.AccountID == "" {
		return nil, status.Errorf(status.NotFound, "account not found: index lookup failed")
	}

	return s.GetAccount(ctx, peer.AccountID)
}

func (s *SqlStore) GetAccountByPeerPubKey(ctx context.Context, peerKey string) (*Account, error) {
	var peer nbpeer.Peer

	result := s.db.WithContext(ctx).Select("account_id").First(&peer, keyQueryCondition, peerKey)
	if result.Error != nil {
		if errors.Is(result.Error, gorm.ErrRecordNotFound) {
			return nil, status.Errorf(status.NotFound, "account not found: index lookup failed")
		}
		return nil, status.NewGetAccountFromStoreError(result.Error)
	}

	if peer.AccountID == "" {
		return nil, status.Errorf(status.NotFound, "account not found: index lookup failed")
	}

	return s.GetAccount(ctx, peer.AccountID)
}

func (s *SqlStore) GetAccountIDByPeerPubKey(ctx context.Context, peerKey string) (string, error) {
	var peer nbpeer.Peer
	var accountID string
	result := s.db.WithContext(ctx).Model(&peer).Select("account_id").Where(keyQueryCondition, peerKey).First(&accountID)
	if result.Error != nil {
		if errors.Is(result.Error, gorm.ErrRecordNotFound) {
			return "", status.Errorf(status.NotFound, "account not found: index lookup failed")
		}
		return "", status.NewGetAccountFromStoreError(result.Error)
	}

	return accountID, nil
}

func (s *SqlStore) GetAccountIDByUserID(userID string) (string, error) {
	var accountID string
	result := s.db.Model(&User{}).Select("account_id").Where(idQueryCondition, userID).First(&accountID)
	if result.Error != nil {
		if errors.Is(result.Error, gorm.ErrRecordNotFound) {
			return "", status.Errorf(status.NotFound, "account not found: index lookup failed")
		}
		return "", status.NewGetAccountFromStoreError(result.Error)
	}

	return accountID, nil
}

func (s *SqlStore) GetAccountIDBySetupKey(ctx context.Context, setupKey string) (string, error) {
	var accountID string
	result := s.db.WithContext(ctx).Model(&SetupKey{}).Select("account_id").Where(keyQueryCondition, strings.ToUpper(setupKey)).First(&accountID)
	if result.Error != nil {
		if errors.Is(result.Error, gorm.ErrRecordNotFound) {
			return "", status.Errorf(status.NotFound, "account not found: index lookup failed")
		}
		return "", status.NewSetupKeyNotFoundError(result.Error)
	}

	if accountID == "" {
		return "", status.Errorf(status.NotFound, "account not found: index lookup failed")
	}

	return accountID, nil
}

// GetAccountOwnerID returns the owner ID of the account.
func (s *SqlStore) GetAccountOwnerID(ctx context.Context, lockStrength LockingStrength, accountID string) (string, error) {
	var ownerID string

	result := s.db.WithContext(ctx).Clauses(clause.Locking{Strength: string(lockStrength)}).Model(&Account{}).
		Select("created_by").Where(idQueryCondition, accountID).First(&ownerID)
	if result.Error != nil {
		if errors.Is(result.Error, gorm.ErrRecordNotFound) {
			return "", status.Errorf(status.NotFound, "account not found")
		}
		return "", status.Errorf(status.Internal, "failed to get account owner from store: %v", result.Error)
	}

	return ownerID, nil
}

func (s *SqlStore) GetTakenIPs(ctx context.Context, lockStrength LockingStrength, accountID string) ([]net.IP, error) {
	var ipJSONStrings []string

	// Fetch the IP addresses as JSON strings
	result := s.db.WithContext(ctx).Clauses(clause.Locking{Strength: string(lockStrength)}).Model(&nbpeer.Peer{}).
		Where("account_id = ?", accountID).
		Pluck("ip", &ipJSONStrings)
	if result.Error != nil {
		if errors.Is(result.Error, gorm.ErrRecordNotFound) {
			return nil, status.Errorf(status.NotFound, "no peers found for the account")
		}
		return nil, status.Errorf(status.Internal, "issue getting IPs from store: %s", result.Error)
	}

	// Convert the JSON strings to net.IP objects
	ips := make([]net.IP, len(ipJSONStrings))
	for i, ipJSON := range ipJSONStrings {
		var ip net.IP
		if err := json.Unmarshal([]byte(ipJSON), &ip); err != nil {
			return nil, status.Errorf(status.Internal, "issue parsing IP JSON from store")
		}
		ips[i] = ip
	}

	return ips, nil
}

func (s *SqlStore) GetPeerLabelsInAccount(ctx context.Context, lockStrength LockingStrength, accountID string) ([]string, error) {
	var labels []string

	result := s.db.WithContext(ctx).Clauses(clause.Locking{Strength: string(lockStrength)}).Model(&nbpeer.Peer{}).
		Where("account_id = ?", accountID).
		Pluck("dns_label", &labels)

	if result.Error != nil {
		if errors.Is(result.Error, gorm.ErrRecordNotFound) {
			return nil, status.Errorf(status.NotFound, "no peers found for the account")
		}
		log.WithContext(ctx).Errorf("error when getting dns labels from the store: %s", result.Error)
		return nil, status.Errorf(status.Internal, "issue getting dns labels from store: %s", result.Error)
	}

	return labels, nil
}

func (s *SqlStore) GetAccountNetwork(ctx context.Context, lockStrength LockingStrength, accountID string) (*Network, error) {
	var accountNetwork AccountNetwork

	if err := s.db.WithContext(ctx).Model(&Account{}).Where(idQueryCondition, accountID).First(&accountNetwork).Error; err != nil {
		if errors.Is(err, gorm.ErrRecordNotFound) {
			return nil, status.NewAccountNotFoundError(accountID)
		}
		return nil, status.Errorf(status.Internal, "issue getting network from store: %s", err)
	}
	return accountNetwork.Network, nil
}

func (s *SqlStore) GetPeerByPeerPubKey(ctx context.Context, lockStrength LockingStrength, peerKey string) (*nbpeer.Peer, error) {
	var peer nbpeer.Peer
	result := s.db.WithContext(ctx).Clauses(clause.Locking{Strength: string(lockStrength)}).First(&peer, keyQueryCondition, peerKey)
	if result.Error != nil {
		if errors.Is(result.Error, gorm.ErrRecordNotFound) {
			return nil, status.Errorf(status.NotFound, "peer not found")
		}
		return nil, status.Errorf(status.Internal, "issue getting peer from store: %s", result.Error)
	}

	return &peer, nil
}

func (s *SqlStore) GetAccountSettings(ctx context.Context, lockStrength LockingStrength, accountID string) (*Settings, error) {
	var accountSettings AccountSettings
	if err := s.db.WithContext(ctx).Clauses(clause.Locking{Strength: string(lockStrength)}).Model(&Account{}).Where(idQueryCondition, accountID).First(&accountSettings).Error; err != nil {
		if errors.Is(err, gorm.ErrRecordNotFound) {
			return nil, status.Errorf(status.NotFound, "settings not found")
		}
		return nil, status.Errorf(status.Internal, "issue getting settings from store: %s", err)
	}
	return accountSettings.Settings, nil
}

// SaveAccountSettings stores the account settings in DB.
func (s *SqlStore) SaveAccountSettings(ctx context.Context, lockStrength LockingStrength, accountID string, settings *Settings) error {
	result := s.db.WithContext(ctx).Debug().Clauses(clause.Locking{Strength: string(lockStrength)}).Model(&Account{}).
		Select("*").Where(idQueryCondition, accountID).Updates(&AccountSettings{Settings: settings})
	if result.Error != nil {
		return status.Errorf(status.Internal, "failed to save account settings to store: %v", result.Error)
	}

	if result.RowsAffected == 0 {
		return status.Errorf(status.NotFound, "account not found")
	}

	return nil
}

// SaveUserLastLogin stores the last login time for a user in DB.
func (s *SqlStore) SaveUserLastLogin(ctx context.Context, accountID, userID string, lastLogin time.Time) error {
	var user User

	result := s.db.WithContext(ctx).First(&user, accountAndIDQueryCondition, accountID, userID)
	if result.Error != nil {
		if errors.Is(result.Error, gorm.ErrRecordNotFound) {
			return status.NewUserNotFoundError(userID)
		}
		return status.NewGetUserFromStoreError()
	}
	user.LastLogin = lastLogin

	return s.db.Save(&user).Error
}

func (s *SqlStore) GetPostureCheckByChecksDefinition(accountID string, checks *posture.ChecksDefinition) (*posture.Checks, error) {
	definitionJSON, err := json.Marshal(checks)
	if err != nil {
		return nil, err
	}

	var postureCheck posture.Checks
	err = s.db.Where("account_id = ? AND checks = ?", accountID, string(definitionJSON)).First(&postureCheck).Error
	if err != nil {
		return nil, err
	}

	return &postureCheck, nil
}

// Close closes the underlying DB connection
func (s *SqlStore) Close(_ context.Context) error {
	sql, err := s.db.DB()
	if err != nil {
		return fmt.Errorf("get db: %w", err)
	}
	return sql.Close()
}

// GetStoreEngine returns underlying store engine
func (s *SqlStore) GetStoreEngine() StoreEngine {
	return s.storeEngine
}

// NewSqliteStore creates a new SQLite store.
func NewSqliteStore(ctx context.Context, dataDir string, metrics telemetry.AppMetrics) (*SqlStore, error) {
	storeStr := fmt.Sprintf("%s?cache=shared", storeSqliteFileName)
	if runtime.GOOS == "windows" {
		// Vo avoid `The process cannot access the file because it is being used by another process` on Windows
		storeStr = storeSqliteFileName
	}

	file := filepath.Join(dataDir, storeStr)
	db, err := gorm.Open(sqlite.Open(file), getGormConfig())
	if err != nil {
		return nil, err
	}

	return NewSqlStore(ctx, db, SqliteStoreEngine, metrics)
}

// NewPostgresqlStore creates a new Postgres store.
func NewPostgresqlStore(ctx context.Context, dsn string, metrics telemetry.AppMetrics) (*SqlStore, error) {
	db, err := gorm.Open(postgres.Open(dsn), getGormConfig())
	if err != nil {
		return nil, err
	}

	return NewSqlStore(ctx, db, PostgresStoreEngine, metrics)
}

func getGormConfig() *gorm.Config {
	return &gorm.Config{
		Logger:          logger.Default.LogMode(logger.Silent),
		CreateBatchSize: 400,
		PrepareStmt:     true,
		TranslateError:  true,
	}
}

// newPostgresStore initializes a new Postgres store.
func newPostgresStore(ctx context.Context, metrics telemetry.AppMetrics) (Store, error) {
	dsn, ok := os.LookupEnv(postgresDsnEnv)
	if !ok {
		return nil, fmt.Errorf("%s is not set", postgresDsnEnv)
	}
	return NewPostgresqlStore(ctx, dsn, metrics)
}

// NewSqliteStoreFromFileStore restores a store from FileStore and stores SQLite DB in the file located in datadir.
func NewSqliteStoreFromFileStore(ctx context.Context, fileStore *FileStore, dataDir string, metrics telemetry.AppMetrics) (*SqlStore, error) {
	store, err := NewSqliteStore(ctx, dataDir, metrics)
	if err != nil {
		return nil, err
	}

	err = store.SaveInstallationID(ctx, fileStore.InstallationID)
	if err != nil {
		return nil, err
	}

	for _, account := range fileStore.GetAllAccounts(ctx) {
		err := store.SaveAccount(ctx, account)
		if err != nil {
			return nil, err
		}
	}

	return store, nil
}

// NewPostgresqlStoreFromSqlStore restores a store from SqlStore and stores Postgres DB.
func NewPostgresqlStoreFromSqlStore(ctx context.Context, sqliteStore *SqlStore, dsn string, metrics telemetry.AppMetrics) (*SqlStore, error) {
	store, err := NewPostgresqlStore(ctx, dsn, metrics)
	if err != nil {
		return nil, err
	}

	err = store.SaveInstallationID(ctx, sqliteStore.GetInstallationID())
	if err != nil {
		return nil, err
	}

	for _, account := range sqliteStore.GetAllAccounts(ctx) {
		err := store.SaveAccount(ctx, account)
		if err != nil {
			return nil, err
		}
	}

	return store, nil
}

func (s *SqlStore) GetSetupKeyBySecret(ctx context.Context, lockStrength LockingStrength, key string) (*SetupKey, error) {
	var setupKey SetupKey
	result := s.db.WithContext(ctx).Clauses(clause.Locking{Strength: string(lockStrength)}).
		First(&setupKey, keyQueryCondition, strings.ToUpper(key))
	if result.Error != nil {
		if errors.Is(result.Error, gorm.ErrRecordNotFound) {
			return nil, status.Errorf(status.NotFound, "setup key not found")
		}
		return nil, status.NewSetupKeyNotFoundError(result.Error)
	}
	return &setupKey, nil
}

func (s *SqlStore) IncrementSetupKeyUsage(ctx context.Context, setupKeyID string) error {
	result := s.db.WithContext(ctx).Model(&SetupKey{}).
		Where(idQueryCondition, setupKeyID).
		Updates(map[string]interface{}{
			"used_times": gorm.Expr("used_times + 1"),
			"last_used":  time.Now(),
		})

	if result.Error != nil {
		return status.Errorf(status.Internal, "issue incrementing setup key usage count: %s", result.Error)
	}

	if result.RowsAffected == 0 {
		return status.Errorf(status.NotFound, "setup key not found")
	}

	return nil
}

func (s *SqlStore) AddPeerToAllGroup(ctx context.Context, accountID string, peerID string) error {
	var group nbgroup.Group

	result := s.db.WithContext(ctx).Where("account_id = ? AND name = ?", accountID, "All").First(&group)
	if result.Error != nil {
		if errors.Is(result.Error, gorm.ErrRecordNotFound) {
			return status.Errorf(status.NotFound, "group 'All' not found for account")
		}
		return status.Errorf(status.Internal, "issue finding group 'All': %s", result.Error)
	}

	for _, existingPeerID := range group.Peers {
		if existingPeerID == peerID {
			return nil
		}
	}

	group.Peers = append(group.Peers, peerID)

	if err := s.db.Save(&group).Error; err != nil {
		return status.Errorf(status.Internal, "issue updating group 'All': %s", err)
	}

	return nil
}

func (s *SqlStore) AddPeerToGroup(ctx context.Context, accountId string, peerId string, groupID string) error {
	var group nbgroup.Group

	result := s.db.WithContext(ctx).Where(accountAndIDQueryCondition, accountId, groupID).First(&group)
	if result.Error != nil {
		if errors.Is(result.Error, gorm.ErrRecordNotFound) {
			return status.Errorf(status.NotFound, "group not found for account")
		}
		return status.Errorf(status.Internal, "issue finding group: %s", result.Error)
	}

	for _, existingPeerID := range group.Peers {
		if existingPeerID == peerId {
			return nil
		}
	}

	group.Peers = append(group.Peers, peerId)

	if err := s.db.Save(&group).Error; err != nil {
		return status.Errorf(status.Internal, "issue updating group: %s", err)
	}

	return nil
}

// GetUserPeers retrieves peers for a user.
func (s *SqlStore) GetUserPeers(ctx context.Context, lockStrength LockingStrength, accountID, userID string) ([]*nbpeer.Peer, error) {
	return getRecords[*nbpeer.Peer](s.db.WithContext(ctx).Where("user_id = ?", userID), lockStrength, accountID)
}

func (s *SqlStore) AddPeerToAccount(ctx context.Context, peer *nbpeer.Peer) error {
	if err := s.db.WithContext(ctx).Create(peer).Error; err != nil {
		return status.Errorf(status.Internal, "issue adding peer to account: %s", err)
	}

	return nil
}

func (s *SqlStore) IncrementNetworkSerial(ctx context.Context, lockStrength LockingStrength, accountId string) error {
	result := s.db.WithContext(ctx).Clauses(clause.Locking{Strength: string(lockStrength)}).Model(&Account{}).
		Where(idQueryCondition, accountId).Update("network_serial", gorm.Expr("network_serial + 1"))
	if result.Error != nil {
		return status.Errorf(status.Internal, "issue incrementing network serial count: %s", result.Error)
	}
	return nil
}

func (s *SqlStore) ExecuteInTransaction(ctx context.Context, operation func(store Store) error) error {
	tx := s.db.WithContext(ctx).Begin()
	if tx.Error != nil {
		return tx.Error
	}
	repo := s.withTx(tx)
	err := operation(repo)
	if err != nil {
		tx.Rollback()
		return err
	}
	return tx.Commit().Error
}

func (s *SqlStore) withTx(tx *gorm.DB) Store {
	return &SqlStore{
		db: tx,
	}
}

func (s *SqlStore) GetDB() *gorm.DB {
	return s.db
}

func (s *SqlStore) GetAccountDNSSettings(ctx context.Context, lockStrength LockingStrength, accountID string) (*DNSSettings, error) {
	var accountDNSSettings AccountDNSSettings

	result := s.db.WithContext(ctx).Clauses(clause.Locking{Strength: string(lockStrength)}).Model(&Account{}).
		First(&accountDNSSettings, idQueryCondition, accountID)
	if result.Error != nil {
		if errors.Is(result.Error, gorm.ErrRecordNotFound) {
			return nil, status.Errorf(status.NotFound, "dns settings not found")
		}
		return nil, status.Errorf(status.Internal, "failed to get dns settings from store: %v", result.Error)
	}
	return &accountDNSSettings.DNSSettings, nil
}

// SaveDNSSettings saves the DNS settings to the store.
func (s *SqlStore) SaveDNSSettings(ctx context.Context, lockStrength LockingStrength, accountID string, settings *DNSSettings) error {
	result := s.db.WithContext(ctx).Clauses(clause.Locking{Strength: string(lockStrength)}).Model(&Account{}).
		Where(idQueryCondition, accountID).Updates(&AccountDNSSettings{DNSSettings: *settings})
	if result.Error != nil {
		return status.Errorf(status.Internal, "failed to save dns settings to store: %v", result.Error)
	}
	if result.RowsAffected == 0 {
		return status.Errorf(status.NotFound, "account not found")
	}
	return nil
}

// AccountExists checks whether an account exists by the given ID.
func (s *SqlStore) AccountExists(ctx context.Context, lockStrength LockingStrength, id string) (bool, error) {
	var accountID string

	result := s.db.WithContext(ctx).Clauses(clause.Locking{Strength: string(lockStrength)}).Model(&Account{}).
		Select("id").First(&accountID, idQueryCondition, id)
	if result.Error != nil {
		if errors.Is(result.Error, gorm.ErrRecordNotFound) {
			return false, nil
		}
		return false, result.Error
	}

	return accountID != "", nil
}

// GetAccountDomainAndCategory retrieves the Domain and DomainCategory fields for an account based on the given accountID.
func (s *SqlStore) GetAccountDomainAndCategory(ctx context.Context, lockStrength LockingStrength, accountID string) (string, string, error) {
	var account Account

	result := s.db.WithContext(ctx).Clauses(clause.Locking{Strength: string(lockStrength)}).Model(&Account{}).Select("domain", "domain_category").
		Where(idQueryCondition, accountID).First(&account)
	if result.Error != nil {
		if errors.Is(result.Error, gorm.ErrRecordNotFound) {
			return "", "", status.Errorf(status.NotFound, "account not found")
		}
		return "", "", status.Errorf(status.Internal, "failed to get domain category from store: %v", result.Error)
	}

	return account.Domain, account.DomainCategory, nil
}

// GetGroupByID retrieves a group by ID and account ID.
func (s *SqlStore) GetGroupByID(ctx context.Context, lockStrength LockingStrength, groupID, accountID string) (*nbgroup.Group, error) {
	return getRecordByID[nbgroup.Group](s.db.WithContext(ctx).Preload(clause.Associations), lockStrength, groupID, accountID)
}

// GetGroupByName retrieves a group by name and account ID.
func (s *SqlStore) GetGroupByName(ctx context.Context, lockStrength LockingStrength, groupName, accountID string) (*nbgroup.Group, error) {
	var group nbgroup.Group

	result := s.db.WithContext(ctx).Clauses(clause.Locking{Strength: string(lockStrength)}).Preload(clause.Associations).
		Order("json_array_length(peers) DESC").First(&group, "name = ? and account_id = ?", groupName, accountID)
	if err := result.Error; err != nil {
		if errors.Is(result.Error, gorm.ErrRecordNotFound) {
			return nil, status.Errorf(status.NotFound, "group not found")
		}
		return nil, status.Errorf(status.Internal, "failed to get group from store: %s", result.Error)
	}
	return &group, nil
}

<<<<<<< HEAD
// SaveGroup saves a group to the database.
func (s *SqlStore) SaveGroup(ctx context.Context, lockStrength LockingStrength, group *nbgroup.Group) error {
	return saveRecord[nbgroup.Group](s.db.WithContext(ctx), lockStrength, group)
}

// SaveGroups saves the given list of groups to the database.
func (s *SqlStore) SaveGroups(ctx context.Context, lockStrength LockingStrength, groups []*nbgroup.Group) error {
	result := s.db.WithContext(ctx).Clauses(clause.Locking{Strength: string(lockStrength)}).Save(&groups)
	if result.Error != nil {
		return status.Errorf(status.Internal, "failed to save groups to store: %v", result.Error)
	}
	return nil
}

// DeleteGroup deletes a group from the database.
func (s *SqlStore) DeleteGroup(ctx context.Context, lockStrength LockingStrength, groupID, accountID string) error {
	return deleteRecordByID[nbgroup.Group](s.db.WithContext(ctx), lockStrength, groupID, accountID)
}

// DeleteGroups deletes groups from the database.
func (s *SqlStore) DeleteGroups(ctx context.Context, strength LockingStrength, groupIDs []string, accountID string) error {
	result := s.db.WithContext(ctx).Clauses(clause.Locking{Strength: string(strength)}).
		Where("id IN ? AND account_id = ?", groupIDs, accountID).Delete(&nbgroup.Group{})
	if result.Error != nil {
		return status.Errorf(status.Internal, "failed to delete groups from store: %v", result.Error)
=======
// SaveGroup saves a group to the store.
func (s *SqlStore) SaveGroup(ctx context.Context, lockStrength LockingStrength, group *nbgroup.Group) error {
	result := s.db.WithContext(ctx).Clauses(clause.Locking{Strength: string(lockStrength)}).Save(group)
	if result.Error != nil {
		return status.Errorf(status.Internal, "failed to save group to store: %v", result.Error)
>>>>>>> 49e65109
	}
	return nil
}

// GetAccountPolicies retrieves policies for an account.
func (s *SqlStore) GetAccountPolicies(ctx context.Context, lockStrength LockingStrength, accountID string) ([]*Policy, error) {
	return getRecords[Policy](s.db.WithContext(ctx).Preload(clause.Associations), lockStrength, accountID)
}

// GetPolicyByID retrieves a policy by its ID and account ID.
func (s *SqlStore) GetPolicyByID(ctx context.Context, lockStrength LockingStrength, policyID string, accountID string) (*Policy, error) {
	return getRecordByID[Policy](s.db.WithContext(ctx).Preload(clause.Associations), lockStrength, policyID, accountID)
}

// SavePolicy saves a policy to the database.
func (s *SqlStore) SavePolicy(ctx context.Context, lockStrength LockingStrength, policy *Policy) error {
	return s.db.WithContext(ctx).Session(&gorm.Session{FullSaveAssociations: true}).
		Clauses(clause.Locking{Strength: string(lockStrength)}).Save(policy).Error
}

// DeletePolicy deletes a policy from the database.
func (s *SqlStore) DeletePolicy(ctx context.Context, lockStrength LockingStrength, policyID, accountID string) error {
	return s.db.WithContext(ctx).Clauses(clause.Locking{Strength: string(lockStrength)}).
		Delete(&Policy{}, accountAndIDQueryCondition, accountID, policyID).Error
}

// GetAccountPostureChecks retrieves posture checks for an account.
func (s *SqlStore) GetAccountPostureChecks(ctx context.Context, lockStrength LockingStrength, accountID string) ([]*posture.Checks, error) {
	return getRecords[posture.Checks](s.db.WithContext(ctx), lockStrength, accountID)
}

// GetPostureChecksByID retrieves posture checks by their ID and account ID.
func (s *SqlStore) GetPostureChecksByID(ctx context.Context, lockStrength LockingStrength, postureCheckID string, accountID string) (*posture.Checks, error) {
	return getRecordByID[posture.Checks](s.db.WithContext(ctx), lockStrength, postureCheckID, accountID)
}

// SavePostureChecks saves a posture checks to the database.
func (s *SqlStore) SavePostureChecks(ctx context.Context, lockStrength LockingStrength, postureCheck *posture.Checks) error {
	result := s.db.WithContext(ctx).Clauses(clause.Locking{Strength: string(lockStrength)}).Save(postureCheck)
	if result.Error != nil {
		if errors.Is(result.Error, gorm.ErrDuplicatedKey) {
			return status.Errorf(status.InvalidArgument, "name should be unique")
		}
		return status.Errorf(status.Internal, "failed to save posture checks to store: %v", result.Error)
	}

	return nil
}

// DeletePostureChecks deletes a posture checks from the database.
func (s *SqlStore) DeletePostureChecks(ctx context.Context, lockStrength LockingStrength, postureChecksID, accountID string) error {
	return s.db.WithContext(ctx).Clauses(clause.Locking{Strength: string(lockStrength)}).
		Delete(&posture.Checks{}, accountAndIDQueryCondition, accountID, postureChecksID).Error
}

// GetAccountRoutes retrieves network routes for an account.
func (s *SqlStore) GetAccountRoutes(ctx context.Context, lockStrength LockingStrength, accountID string) ([]*route.Route, error) {
	return getRecords[route.Route](s.db.WithContext(ctx), lockStrength, accountID)
}

// GetRouteByID retrieves a route by its ID and account ID.
func (s *SqlStore) GetRouteByID(ctx context.Context, lockStrength LockingStrength, routeID string, accountID string) (*route.Route, error) {
	return getRecordByID[route.Route](s.db.WithContext(ctx), lockStrength, routeID, accountID)
}

// SaveRoute saves a route to the database.
func (s *SqlStore) SaveRoute(ctx context.Context, lockStrength LockingStrength, route *route.Route) error {
	return s.db.WithContext(ctx).Clauses(clause.Locking{Strength: string(lockStrength)}).Save(route).Error
}

// DeleteRoute deletes a route from the database.
func (s *SqlStore) DeleteRoute(ctx context.Context, lockStrength LockingStrength, routeID, accountID string) error {
	return s.db.WithContext(ctx).Clauses(clause.Locking{Strength: string(lockStrength)}).
		Delete(&route.Route{}, accountAndIDQueryCondition, accountID, routeID).Error
}

// GetAccountSetupKeys retrieves setup keys for an account.
func (s *SqlStore) GetAccountSetupKeys(ctx context.Context, lockStrength LockingStrength, accountID string) ([]*SetupKey, error) {
	return getRecords[SetupKey](s.db.WithContext(ctx), lockStrength, accountID)
}

// GetSetupKeyByID retrieves a setup key by its ID and account ID.
func (s *SqlStore) GetSetupKeyByID(ctx context.Context, lockStrength LockingStrength, setupKeyID string, accountID string) (*SetupKey, error) {
	return getRecordByID[SetupKey](s.db.WithContext(ctx), lockStrength, setupKeyID, accountID)
}

// SaveSetupKey saves a setup key to the database.
func (s *SqlStore) SaveSetupKey(ctx context.Context, lockStrength LockingStrength, setupKey *SetupKey) error {
	return s.db.WithContext(ctx).Session(&gorm.Session{FullSaveAssociations: true}).
		Clauses(clause.Locking{Strength: string(lockStrength)}).Save(&setupKey).Error
}

// DeleteSetupKey deletes a setup key from the database.
func (s *SqlStore) DeleteSetupKey(ctx context.Context, lockStrength LockingStrength, setupKeyID, accountID string) error {
	return s.db.WithContext(ctx).Clauses(clause.Locking{Strength: string(lockStrength)}).
		Delete(&SetupKey{}, accountAndIDQueryCondition, accountID, setupKeyID).Error
}

// GetAccountNameServerGroups retrieves name server groups for an account.
func (s *SqlStore) GetAccountNameServerGroups(ctx context.Context, lockStrength LockingStrength, accountID string) ([]*nbdns.NameServerGroup, error) {
	return getRecords[nbdns.NameServerGroup](s.db.WithContext(ctx), lockStrength, accountID)
}

// GetNameServerGroupByID retrieves a name server group by its ID and account ID.
func (s *SqlStore) GetNameServerGroupByID(ctx context.Context, lockStrength LockingStrength, nsGroupID string, accountID string) (*nbdns.NameServerGroup, error) {
	return getRecordByID[nbdns.NameServerGroup](s.db.WithContext(ctx), lockStrength, nsGroupID, accountID)
}

// SaveNameServerGroup saves a name server group to the database.
func (s *SqlStore) SaveNameServerGroup(ctx context.Context, lockStrength LockingStrength, nameServerGroup *nbdns.NameServerGroup) error {
	return s.db.WithContext(ctx).Clauses(clause.Locking{Strength: string(lockStrength)}).Save(nameServerGroup).Error
}

// DeleteNameServerGroup deletes a name server group from the database.
func (s *SqlStore) DeleteNameServerGroup(ctx context.Context, lockStrength LockingStrength, nameServerGroupID, accountID string) error {
	return deleteRecordByID[nbdns.NameServerGroup](s.db.WithContext(ctx), lockStrength, nameServerGroupID, accountID)
}

// GetPATByID retrieves a personal access token by its ID and user ID.
func (s *SqlStore) GetPATByID(ctx context.Context, lockStrength LockingStrength, patID string, userID string) (*PersonalAccessToken, error) {
	var pat PersonalAccessToken
	result := s.db.WithContext(ctx).Clauses(clause.Locking{Strength: string(lockStrength)}).
		First(&pat, "id = ? AND user_id = ?", patID, userID)
	if err := result.Error; err != nil {
		if errors.Is(result.Error, gorm.ErrRecordNotFound) {
			return nil, status.Errorf(status.NotFound, "PAT not found")
		}
		return nil, status.Errorf(status.Internal, "failed to get PAT from store")
	}

	return &pat, nil
}

// SavePAT saves a personal access token to the database.
func (s *SqlStore) SavePAT(ctx context.Context, lockStrength LockingStrength, pat *PersonalAccessToken) error {
	return s.db.WithContext(ctx).Clauses(clause.Locking{Strength: string(lockStrength)}).Save(pat).Error
}

// DeletePAT deletes a personal access token from the database.
func (s *SqlStore) DeletePAT(ctx context.Context, lockStrength LockingStrength, patID, userID string) error {
	return s.db.WithContext(ctx).Clauses(clause.Locking{Strength: string(lockStrength)}).
		Delete(&PersonalAccessToken{}, "id = ? AND user_id = ?", patID, userID).Error
}

// GetAccountPeers retrieves peers for an account.
func (s *SqlStore) GetAccountPeers(ctx context.Context, lockStrength LockingStrength, accountID string) ([]*nbpeer.Peer, error) {
	return getRecords[nbpeer.Peer](s.db.WithContext(ctx), lockStrength, accountID)
}

// GetUserPeers retrieves peers for a user.
func (s *SqlStore) GetUserPeers(ctx context.Context, lockStrength LockingStrength, accountID, userID string) ([]*nbpeer.Peer, error) {
	return getRecords[nbpeer.Peer](s.db.WithContext(ctx).Where("user_id = ?", userID), lockStrength, accountID)
}

// GetAccountPeersWithExpiration retrieves a list of peers that have Peer.LoginExpirationEnabled set to true and that were added by a user.
func (s *SqlStore) GetAccountPeersWithExpiration(ctx context.Context, lockStrength LockingStrength, accountID string) ([]*nbpeer.Peer, error) {
	db := s.db.WithContext(ctx).Where("login_expiration_enabled = ? AND user_id IS NOT NULL AND user_id != ''", true)
	return getRecords[nbpeer.Peer](db, lockStrength, accountID)
}

// GetPeerByID retrieves a peer by its ID and account ID.
func (s *SqlStore) GetPeerByID(ctx context.Context, lockStrength LockingStrength, peerID string, accountID string) (*nbpeer.Peer, error) {
	return getRecordByID[nbpeer.Peer](s.db.WithContext(ctx), lockStrength, peerID, accountID)
}

// getRecords retrieves records from the database based on the account ID.
func getRecords[T any](db *gorm.DB, lockStrength LockingStrength, accountID string) ([]*T, error) {
	var record []*T

	result := db.Clauses(clause.Locking{Strength: string(lockStrength)}).Find(&record, accountIDCondition, accountID)
	if err := result.Error; err != nil {
		recordType := getRecordType(record)
		return nil, status.Errorf(status.Internal, "failed to get account %ss from store: %v", recordType, err)
	}

	return record, nil
}

// getRecordByID retrieves a record by its ID and account ID from the database.
func getRecordByID[T any](db *gorm.DB, lockStrength LockingStrength, recordID, accountID string) (*T, error) {
	var record T

	result := db.Clauses(clause.Locking{Strength: string(lockStrength)}).
		First(&record, accountAndIDQueryCondition, accountID, recordID)
	if err := result.Error; err != nil {
		recordType := getRecordType(record)

		if errors.Is(result.Error, gorm.ErrRecordNotFound) {
			return nil, status.Errorf(status.NotFound, "%s not found", recordType)
		}
		return nil, status.Errorf(status.Internal, "failed to get %s from store: %v", recordType, err)
	}
	return &record, nil
}

// saveRecord saves a record to the database.
func saveRecord[T any](db *gorm.DB, lockStrength LockingStrength, record *T) error {
	result := db.Clauses(clause.Locking{Strength: string(lockStrength)}).Save(record)
	if result.Error != nil {
		return status.Errorf(status.Internal, "failed to save %s to store: %v", getRecordType(record), result.Error)
	}

	return nil
}

// deleteRecordByID deletes a record by its ID and account ID from the database.
func deleteRecordByID[T any](db *gorm.DB, lockStrength LockingStrength, recordID, accountID string) error {
	var record T

	recordType := getRecordType(record)

	result := db.Clauses(clause.Locking{Strength: string(lockStrength)}).Delete(&record, accountAndIDQueryCondition, accountID, recordID)
	if err := result.Error; err != nil {
		return status.Errorf(status.Internal, "failed to delete %s from store: %v", recordType, err)
	}

	if result.RowsAffected == 0 {
		return status.Errorf(status.NotFound, "%s not found", recordType)
	}

	return nil
}

func getRecordType(record any) string {
	parts := strings.Split(fmt.Sprintf("%T", record), ".")
	return parts[len(parts)-1]
}<|MERGE_RESOLUTION|>--- conflicted
+++ resolved
@@ -391,34 +391,23 @@
 	return nil
 }
 
-// SaveUser saves a user to the store.
-func (s *SqlStore) SaveUser(ctx context.Context, lockStrength LockingStrength, user *User) error {
-	return saveRecord[User](s.db.WithContext(ctx).Session(&gorm.Session{FullSaveAssociations: true}), lockStrength, user)
-}
-
-// SaveUsers saves a list of users to the store.
-func (s *SqlStore) SaveUsers(ctx context.Context, lockStrength LockingStrength, users []*User) error {
-	result := s.db.WithContext(ctx).Session(&gorm.Session{FullSaveAssociations: true}).
-		Clauses(clause.Locking{Strength: string(lockStrength)}).Save(&users)
-	if result.Error != nil {
-		return status.Errorf(status.Internal, "failed to save users to store: %v", result.Error)
-	}
-	return nil
-}
-
-<<<<<<< HEAD
-// DeleteUser deletes a user from the store.
-func (s *SqlStore) DeleteUser(ctx context.Context, lockStrength LockingStrength, userID, accountID string) error {
-	return deleteRecordByID[User](s.db.WithContext(ctx).Select(clause.Associations), lockStrength, userID, accountID)
-}
-
-// DeleteUsers deletes a list of users from the store.
-func (s *SqlStore) DeleteUsers(ctx context.Context, strength LockingStrength, userIDs []string, accountID string) error {
-	result := s.db.WithContext(ctx).Select(clause.Associations).Clauses(clause.Locking{Strength: string(strength)}).
-		Where("id IN ? AND account_id = ?", userIDs, accountID).Delete(&User{})
-	if result.Error != nil {
-		return status.Errorf(status.Internal, "failed to delete users from store: %v", result.Error)
-=======
+// SaveUsers saves the given list of users to the database.
+// It updates existing users if a conflict occurs.
+func (s *SqlStore) SaveUsers(accountID string, users map[string]*User) error {
+	usersToSave := make([]User, 0, len(users))
+	for _, user := range users {
+		user.AccountID = accountID
+		for id, pat := range user.PATs {
+			pat.ID = id
+			user.PATsG = append(user.PATsG, *pat)
+		}
+		usersToSave = append(usersToSave, *user)
+	}
+	return s.db.Session(&gorm.Session{FullSaveAssociations: true}).
+		Clauses(clause.OnConflict{UpdateAll: true}).
+		Create(&usersToSave).Error
+}
+
 // SaveUser saves the given user to the database.
 func (s *SqlStore) SaveUser(ctx context.Context, lockStrength LockingStrength, user *User) error {
 	result := s.db.WithContext(ctx).Clauses(clause.Locking{Strength: string(lockStrength)}).Save(user)
@@ -437,7 +426,6 @@
 	result := s.db.WithContext(ctx).Clauses(clause.Locking{Strength: string(lockStrength)}).Save(&groups)
 	if result.Error != nil {
 		return status.Errorf(status.Internal, "failed to save groups to store: %v", result.Error)
->>>>>>> 49e65109
 	}
 	return nil
 }
@@ -553,11 +541,6 @@
 	return &user, nil
 }
 
-<<<<<<< HEAD
-// GetAccountUsers returns all users associated with the account.
-func (s *SqlStore) GetAccountUsers(ctx context.Context, lockStrength LockingStrength, accountID string) ([]*User, error) {
-	return getRecords[User](s.db.WithContext(ctx).Preload(clause.Associations), lockStrength, accountID)
-=======
 func (s *SqlStore) GetAccountUsers(ctx context.Context, accountID string) ([]*User, error) {
 	var users []*User
 	result := s.db.Find(&users, accountIDCondition, accountID)
@@ -570,7 +553,6 @@
 	}
 
 	return users, nil
->>>>>>> 49e65109
 }
 
 func (s *SqlStore) GetAccountGroups(ctx context.Context, accountID string) ([]*nbgroup.Group, error) {
@@ -774,22 +756,6 @@
 	return accountID, nil
 }
 
-// GetAccountOwnerID returns the owner ID of the account.
-func (s *SqlStore) GetAccountOwnerID(ctx context.Context, lockStrength LockingStrength, accountID string) (string, error) {
-	var ownerID string
-
-	result := s.db.WithContext(ctx).Clauses(clause.Locking{Strength: string(lockStrength)}).Model(&Account{}).
-		Select("created_by").Where(idQueryCondition, accountID).First(&ownerID)
-	if result.Error != nil {
-		if errors.Is(result.Error, gorm.ErrRecordNotFound) {
-			return "", status.Errorf(status.NotFound, "account not found")
-		}
-		return "", status.Errorf(status.Internal, "failed to get account owner from store: %v", result.Error)
-	}
-
-	return ownerID, nil
-}
-
 func (s *SqlStore) GetTakenIPs(ctx context.Context, lockStrength LockingStrength, accountID string) ([]net.IP, error) {
 	var ipJSONStrings []string
 
@@ -871,21 +837,6 @@
 	return accountSettings.Settings, nil
 }
 
-// SaveAccountSettings stores the account settings in DB.
-func (s *SqlStore) SaveAccountSettings(ctx context.Context, lockStrength LockingStrength, accountID string, settings *Settings) error {
-	result := s.db.WithContext(ctx).Debug().Clauses(clause.Locking{Strength: string(lockStrength)}).Model(&Account{}).
-		Select("*").Where(idQueryCondition, accountID).Updates(&AccountSettings{Settings: settings})
-	if result.Error != nil {
-		return status.Errorf(status.Internal, "failed to save account settings to store: %v", result.Error)
-	}
-
-	if result.RowsAffected == 0 {
-		return status.Errorf(status.NotFound, "account not found")
-	}
-
-	return nil
-}
-
 // SaveUserLastLogin stores the last login time for a user in DB.
 func (s *SqlStore) SaveUserLastLogin(ctx context.Context, accountID, userID string, lastLogin time.Time) error {
 	var user User
@@ -963,7 +914,6 @@
 		Logger:          logger.Default.LogMode(logger.Silent),
 		CreateBatchSize: 400,
 		PrepareStmt:     true,
-		TranslateError:  true,
 	}
 }
 
@@ -1117,9 +1067,8 @@
 	return nil
 }
 
-func (s *SqlStore) IncrementNetworkSerial(ctx context.Context, lockStrength LockingStrength, accountId string) error {
-	result := s.db.WithContext(ctx).Clauses(clause.Locking{Strength: string(lockStrength)}).Model(&Account{}).
-		Where(idQueryCondition, accountId).Update("network_serial", gorm.Expr("network_serial + 1"))
+func (s *SqlStore) IncrementNetworkSerial(ctx context.Context, accountId string) error {
+	result := s.db.WithContext(ctx).Model(&Account{}).Where(idQueryCondition, accountId).Update("network_serial", gorm.Expr("network_serial + 1"))
 	if result.Error != nil {
 		return status.Errorf(status.Internal, "issue incrementing network serial count: %s", result.Error)
 	}
@@ -1164,19 +1113,6 @@
 	return &accountDNSSettings.DNSSettings, nil
 }
 
-// SaveDNSSettings saves the DNS settings to the store.
-func (s *SqlStore) SaveDNSSettings(ctx context.Context, lockStrength LockingStrength, accountID string, settings *DNSSettings) error {
-	result := s.db.WithContext(ctx).Clauses(clause.Locking{Strength: string(lockStrength)}).Model(&Account{}).
-		Where(idQueryCondition, accountID).Updates(&AccountDNSSettings{DNSSettings: *settings})
-	if result.Error != nil {
-		return status.Errorf(status.Internal, "failed to save dns settings to store: %v", result.Error)
-	}
-	if result.RowsAffected == 0 {
-		return status.Errorf(status.NotFound, "account not found")
-	}
-	return nil
-}
-
 // AccountExists checks whether an account exists by the given ID.
 func (s *SqlStore) AccountExists(ctx context.Context, lockStrength LockingStrength, id string) (bool, error) {
 	var accountID string
@@ -1229,46 +1165,18 @@
 	return &group, nil
 }
 
-<<<<<<< HEAD
-// SaveGroup saves a group to the database.
-func (s *SqlStore) SaveGroup(ctx context.Context, lockStrength LockingStrength, group *nbgroup.Group) error {
-	return saveRecord[nbgroup.Group](s.db.WithContext(ctx), lockStrength, group)
-}
-
-// SaveGroups saves the given list of groups to the database.
-func (s *SqlStore) SaveGroups(ctx context.Context, lockStrength LockingStrength, groups []*nbgroup.Group) error {
-	result := s.db.WithContext(ctx).Clauses(clause.Locking{Strength: string(lockStrength)}).Save(&groups)
-	if result.Error != nil {
-		return status.Errorf(status.Internal, "failed to save groups to store: %v", result.Error)
-	}
-	return nil
-}
-
-// DeleteGroup deletes a group from the database.
-func (s *SqlStore) DeleteGroup(ctx context.Context, lockStrength LockingStrength, groupID, accountID string) error {
-	return deleteRecordByID[nbgroup.Group](s.db.WithContext(ctx), lockStrength, groupID, accountID)
-}
-
-// DeleteGroups deletes groups from the database.
-func (s *SqlStore) DeleteGroups(ctx context.Context, strength LockingStrength, groupIDs []string, accountID string) error {
-	result := s.db.WithContext(ctx).Clauses(clause.Locking{Strength: string(strength)}).
-		Where("id IN ? AND account_id = ?", groupIDs, accountID).Delete(&nbgroup.Group{})
-	if result.Error != nil {
-		return status.Errorf(status.Internal, "failed to delete groups from store: %v", result.Error)
-=======
 // SaveGroup saves a group to the store.
 func (s *SqlStore) SaveGroup(ctx context.Context, lockStrength LockingStrength, group *nbgroup.Group) error {
 	result := s.db.WithContext(ctx).Clauses(clause.Locking{Strength: string(lockStrength)}).Save(group)
 	if result.Error != nil {
 		return status.Errorf(status.Internal, "failed to save group to store: %v", result.Error)
->>>>>>> 49e65109
 	}
 	return nil
 }
 
 // GetAccountPolicies retrieves policies for an account.
 func (s *SqlStore) GetAccountPolicies(ctx context.Context, lockStrength LockingStrength, accountID string) ([]*Policy, error) {
-	return getRecords[Policy](s.db.WithContext(ctx).Preload(clause.Associations), lockStrength, accountID)
+	return getRecords[*Policy](s.db.WithContext(ctx).Preload(clause.Associations), lockStrength, accountID)
 }
 
 // GetPolicyByID retrieves a policy by its ID and account ID.
@@ -1276,21 +1184,9 @@
 	return getRecordByID[Policy](s.db.WithContext(ctx).Preload(clause.Associations), lockStrength, policyID, accountID)
 }
 
-// SavePolicy saves a policy to the database.
-func (s *SqlStore) SavePolicy(ctx context.Context, lockStrength LockingStrength, policy *Policy) error {
-	return s.db.WithContext(ctx).Session(&gorm.Session{FullSaveAssociations: true}).
-		Clauses(clause.Locking{Strength: string(lockStrength)}).Save(policy).Error
-}
-
-// DeletePolicy deletes a policy from the database.
-func (s *SqlStore) DeletePolicy(ctx context.Context, lockStrength LockingStrength, policyID, accountID string) error {
-	return s.db.WithContext(ctx).Clauses(clause.Locking{Strength: string(lockStrength)}).
-		Delete(&Policy{}, accountAndIDQueryCondition, accountID, policyID).Error
-}
-
 // GetAccountPostureChecks retrieves posture checks for an account.
 func (s *SqlStore) GetAccountPostureChecks(ctx context.Context, lockStrength LockingStrength, accountID string) ([]*posture.Checks, error) {
-	return getRecords[posture.Checks](s.db.WithContext(ctx), lockStrength, accountID)
+	return getRecords[*posture.Checks](s.db.WithContext(ctx), lockStrength, accountID)
 }
 
 // GetPostureChecksByID retrieves posture checks by their ID and account ID.
@@ -1298,28 +1194,9 @@
 	return getRecordByID[posture.Checks](s.db.WithContext(ctx), lockStrength, postureCheckID, accountID)
 }
 
-// SavePostureChecks saves a posture checks to the database.
-func (s *SqlStore) SavePostureChecks(ctx context.Context, lockStrength LockingStrength, postureCheck *posture.Checks) error {
-	result := s.db.WithContext(ctx).Clauses(clause.Locking{Strength: string(lockStrength)}).Save(postureCheck)
-	if result.Error != nil {
-		if errors.Is(result.Error, gorm.ErrDuplicatedKey) {
-			return status.Errorf(status.InvalidArgument, "name should be unique")
-		}
-		return status.Errorf(status.Internal, "failed to save posture checks to store: %v", result.Error)
-	}
-
-	return nil
-}
-
-// DeletePostureChecks deletes a posture checks from the database.
-func (s *SqlStore) DeletePostureChecks(ctx context.Context, lockStrength LockingStrength, postureChecksID, accountID string) error {
-	return s.db.WithContext(ctx).Clauses(clause.Locking{Strength: string(lockStrength)}).
-		Delete(&posture.Checks{}, accountAndIDQueryCondition, accountID, postureChecksID).Error
-}
-
 // GetAccountRoutes retrieves network routes for an account.
 func (s *SqlStore) GetAccountRoutes(ctx context.Context, lockStrength LockingStrength, accountID string) ([]*route.Route, error) {
-	return getRecords[route.Route](s.db.WithContext(ctx), lockStrength, accountID)
+	return getRecords[*route.Route](s.db.WithContext(ctx), lockStrength, accountID)
 }
 
 // GetRouteByID retrieves a route by its ID and account ID.
@@ -1327,20 +1204,9 @@
 	return getRecordByID[route.Route](s.db.WithContext(ctx), lockStrength, routeID, accountID)
 }
 
-// SaveRoute saves a route to the database.
-func (s *SqlStore) SaveRoute(ctx context.Context, lockStrength LockingStrength, route *route.Route) error {
-	return s.db.WithContext(ctx).Clauses(clause.Locking{Strength: string(lockStrength)}).Save(route).Error
-}
-
-// DeleteRoute deletes a route from the database.
-func (s *SqlStore) DeleteRoute(ctx context.Context, lockStrength LockingStrength, routeID, accountID string) error {
-	return s.db.WithContext(ctx).Clauses(clause.Locking{Strength: string(lockStrength)}).
-		Delete(&route.Route{}, accountAndIDQueryCondition, accountID, routeID).Error
-}
-
 // GetAccountSetupKeys retrieves setup keys for an account.
 func (s *SqlStore) GetAccountSetupKeys(ctx context.Context, lockStrength LockingStrength, accountID string) ([]*SetupKey, error) {
-	return getRecords[SetupKey](s.db.WithContext(ctx), lockStrength, accountID)
+	return getRecords[*SetupKey](s.db.WithContext(ctx), lockStrength, accountID)
 }
 
 // GetSetupKeyByID retrieves a setup key by its ID and account ID.
@@ -1348,21 +1214,9 @@
 	return getRecordByID[SetupKey](s.db.WithContext(ctx), lockStrength, setupKeyID, accountID)
 }
 
-// SaveSetupKey saves a setup key to the database.
-func (s *SqlStore) SaveSetupKey(ctx context.Context, lockStrength LockingStrength, setupKey *SetupKey) error {
-	return s.db.WithContext(ctx).Session(&gorm.Session{FullSaveAssociations: true}).
-		Clauses(clause.Locking{Strength: string(lockStrength)}).Save(&setupKey).Error
-}
-
-// DeleteSetupKey deletes a setup key from the database.
-func (s *SqlStore) DeleteSetupKey(ctx context.Context, lockStrength LockingStrength, setupKeyID, accountID string) error {
-	return s.db.WithContext(ctx).Clauses(clause.Locking{Strength: string(lockStrength)}).
-		Delete(&SetupKey{}, accountAndIDQueryCondition, accountID, setupKeyID).Error
-}
-
 // GetAccountNameServerGroups retrieves name server groups for an account.
 func (s *SqlStore) GetAccountNameServerGroups(ctx context.Context, lockStrength LockingStrength, accountID string) ([]*nbdns.NameServerGroup, error) {
-	return getRecords[nbdns.NameServerGroup](s.db.WithContext(ctx), lockStrength, accountID)
+	return getRecords[*nbdns.NameServerGroup](s.db.WithContext(ctx), lockStrength, accountID)
 }
 
 // GetNameServerGroupByID retrieves a name server group by its ID and account ID.
@@ -1370,70 +1224,15 @@
 	return getRecordByID[nbdns.NameServerGroup](s.db.WithContext(ctx), lockStrength, nsGroupID, accountID)
 }
 
-// SaveNameServerGroup saves a name server group to the database.
-func (s *SqlStore) SaveNameServerGroup(ctx context.Context, lockStrength LockingStrength, nameServerGroup *nbdns.NameServerGroup) error {
-	return s.db.WithContext(ctx).Clauses(clause.Locking{Strength: string(lockStrength)}).Save(nameServerGroup).Error
-}
-
-// DeleteNameServerGroup deletes a name server group from the database.
-func (s *SqlStore) DeleteNameServerGroup(ctx context.Context, lockStrength LockingStrength, nameServerGroupID, accountID string) error {
-	return deleteRecordByID[nbdns.NameServerGroup](s.db.WithContext(ctx), lockStrength, nameServerGroupID, accountID)
-}
-
-// GetPATByID retrieves a personal access token by its ID and user ID.
-func (s *SqlStore) GetPATByID(ctx context.Context, lockStrength LockingStrength, patID string, userID string) (*PersonalAccessToken, error) {
-	var pat PersonalAccessToken
-	result := s.db.WithContext(ctx).Clauses(clause.Locking{Strength: string(lockStrength)}).
-		First(&pat, "id = ? AND user_id = ?", patID, userID)
-	if err := result.Error; err != nil {
-		if errors.Is(result.Error, gorm.ErrRecordNotFound) {
-			return nil, status.Errorf(status.NotFound, "PAT not found")
-		}
-		return nil, status.Errorf(status.Internal, "failed to get PAT from store")
-	}
-
-	return &pat, nil
-}
-
-// SavePAT saves a personal access token to the database.
-func (s *SqlStore) SavePAT(ctx context.Context, lockStrength LockingStrength, pat *PersonalAccessToken) error {
-	return s.db.WithContext(ctx).Clauses(clause.Locking{Strength: string(lockStrength)}).Save(pat).Error
-}
-
-// DeletePAT deletes a personal access token from the database.
-func (s *SqlStore) DeletePAT(ctx context.Context, lockStrength LockingStrength, patID, userID string) error {
-	return s.db.WithContext(ctx).Clauses(clause.Locking{Strength: string(lockStrength)}).
-		Delete(&PersonalAccessToken{}, "id = ? AND user_id = ?", patID, userID).Error
-}
-
-// GetAccountPeers retrieves peers for an account.
-func (s *SqlStore) GetAccountPeers(ctx context.Context, lockStrength LockingStrength, accountID string) ([]*nbpeer.Peer, error) {
-	return getRecords[nbpeer.Peer](s.db.WithContext(ctx), lockStrength, accountID)
-}
-
-// GetUserPeers retrieves peers for a user.
-func (s *SqlStore) GetUserPeers(ctx context.Context, lockStrength LockingStrength, accountID, userID string) ([]*nbpeer.Peer, error) {
-	return getRecords[nbpeer.Peer](s.db.WithContext(ctx).Where("user_id = ?", userID), lockStrength, accountID)
-}
-
-// GetAccountPeersWithExpiration retrieves a list of peers that have Peer.LoginExpirationEnabled set to true and that were added by a user.
-func (s *SqlStore) GetAccountPeersWithExpiration(ctx context.Context, lockStrength LockingStrength, accountID string) ([]*nbpeer.Peer, error) {
-	db := s.db.WithContext(ctx).Where("login_expiration_enabled = ? AND user_id IS NOT NULL AND user_id != ''", true)
-	return getRecords[nbpeer.Peer](db, lockStrength, accountID)
-}
-
-// GetPeerByID retrieves a peer by its ID and account ID.
-func (s *SqlStore) GetPeerByID(ctx context.Context, lockStrength LockingStrength, peerID string, accountID string) (*nbpeer.Peer, error) {
-	return getRecordByID[nbpeer.Peer](s.db.WithContext(ctx), lockStrength, peerID, accountID)
-}
-
 // getRecords retrieves records from the database based on the account ID.
-func getRecords[T any](db *gorm.DB, lockStrength LockingStrength, accountID string) ([]*T, error) {
-	var record []*T
+func getRecords[T any](db *gorm.DB, lockStrength LockingStrength, accountID string) ([]T, error) {
+	var record []T
 
 	result := db.Clauses(clause.Locking{Strength: string(lockStrength)}).Find(&record, accountIDCondition, accountID)
 	if err := result.Error; err != nil {
-		recordType := getRecordType(record)
+		parts := strings.Split(fmt.Sprintf("%T", record), ".")
+		recordType := parts[len(parts)-1]
+
 		return nil, status.Errorf(status.Internal, "failed to get account %ss from store: %v", recordType, err)
 	}
 
@@ -1447,7 +1246,8 @@
 	result := db.Clauses(clause.Locking{Strength: string(lockStrength)}).
 		First(&record, accountAndIDQueryCondition, accountID, recordID)
 	if err := result.Error; err != nil {
-		recordType := getRecordType(record)
+		parts := strings.Split(fmt.Sprintf("%T", record), ".")
+		recordType := parts[len(parts)-1]
 
 		if errors.Is(result.Error, gorm.ErrRecordNotFound) {
 			return nil, status.Errorf(status.NotFound, "%s not found", recordType)
@@ -1455,37 +1255,4 @@
 		return nil, status.Errorf(status.Internal, "failed to get %s from store: %v", recordType, err)
 	}
 	return &record, nil
-}
-
-// saveRecord saves a record to the database.
-func saveRecord[T any](db *gorm.DB, lockStrength LockingStrength, record *T) error {
-	result := db.Clauses(clause.Locking{Strength: string(lockStrength)}).Save(record)
-	if result.Error != nil {
-		return status.Errorf(status.Internal, "failed to save %s to store: %v", getRecordType(record), result.Error)
-	}
-
-	return nil
-}
-
-// deleteRecordByID deletes a record by its ID and account ID from the database.
-func deleteRecordByID[T any](db *gorm.DB, lockStrength LockingStrength, recordID, accountID string) error {
-	var record T
-
-	recordType := getRecordType(record)
-
-	result := db.Clauses(clause.Locking{Strength: string(lockStrength)}).Delete(&record, accountAndIDQueryCondition, accountID, recordID)
-	if err := result.Error; err != nil {
-		return status.Errorf(status.Internal, "failed to delete %s from store: %v", recordType, err)
-	}
-
-	if result.RowsAffected == 0 {
-		return status.Errorf(status.NotFound, "%s not found", recordType)
-	}
-
-	return nil
-}
-
-func getRecordType(record any) string {
-	parts := strings.Split(fmt.Sprintf("%T", record), ".")
-	return parts[len(parts)-1]
 }