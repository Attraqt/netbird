package server

import (
	"context"
	"fmt"
	"strings"
	"time"

<<<<<<< HEAD
	pb "github.com/golang/protobuf/proto" // nolint
=======
	pb "github.com/golang/protobuf/proto" //nolint
>>>>>>> 909f3057

	"github.com/netbirdio/netbird/management/server/telemetry"

	"github.com/netbirdio/netbird/management/server/jwtclaims"

	"github.com/golang/protobuf/ptypes/timestamp"
	log "github.com/sirupsen/logrus"
	"golang.zx2c4.com/wireguard/wgctrl/wgtypes"
	"google.golang.org/grpc/codes"
	gRPCPeer "google.golang.org/grpc/peer"
	"google.golang.org/grpc/status"

	"github.com/netbirdio/netbird/encryption"
	"github.com/netbirdio/netbird/management/proto"
	internalStatus "github.com/netbirdio/netbird/management/server/status"
)

// GRPCServer an instance of a Management gRPC API server
type GRPCServer struct {
	accountManager AccountManager
	wgKey          wgtypes.Key
	proto.UnimplementedManagementServiceServer
	peersUpdateManager     *PeersUpdateManager
	config                 *Config
	turnCredentialsManager TURNCredentialsManager
	jwtValidator           *jwtclaims.JWTValidator
	jwtClaimsExtractor     *jwtclaims.ClaimsExtractor
	appMetrics             telemetry.AppMetrics
}

// NewServer creates a new Management server
func NewServer(config *Config, accountManager AccountManager, peersUpdateManager *PeersUpdateManager,
	turnCredentialsManager TURNCredentialsManager, appMetrics telemetry.AppMetrics,
) (*GRPCServer, error) {
	key, err := wgtypes.GeneratePrivateKey()
	if err != nil {
		return nil, err
	}

	var jwtValidator *jwtclaims.JWTValidator

	if config.HttpConfig != nil && config.HttpConfig.AuthIssuer != "" && config.HttpConfig.AuthAudience != "" && validateURL(config.HttpConfig.AuthKeysLocation) {
		jwtValidator, err = jwtclaims.NewJWTValidator(
			config.HttpConfig.AuthIssuer,
			config.HttpConfig.AuthAudience,
			config.HttpConfig.AuthKeysLocation)
		if err != nil {
			return nil, status.Errorf(codes.Internal, "unable to create new jwt middleware, err: %v", err)
		}
	} else {
		log.Debug("unable to use http config to create new jwt middleware")
	}

	if appMetrics != nil {
		// update gauge based on number of connected peers which is equal to open gRPC streams
		err = appMetrics.GRPCMetrics().RegisterConnectedStreams(func() int64 {
			return int64(len(peersUpdateManager.peerChannels))
		})
		if err != nil {
			return nil, err
		}
	}

	var audience, userIDClaim string
	if config.HttpConfig != nil {
		audience = config.HttpConfig.AuthAudience
		userIDClaim = config.HttpConfig.AuthUserIDClaim
	}
	jwtClaimsExtractor := jwtclaims.NewClaimsExtractor(
		jwtclaims.WithAudience(audience),
		jwtclaims.WithUserIDClaim(userIDClaim),
	)

	return &GRPCServer{
		wgKey: key,
		// peerKey -> event channel
		peersUpdateManager:     peersUpdateManager,
		accountManager:         accountManager,
		config:                 config,
		turnCredentialsManager: turnCredentialsManager,
		jwtValidator:           jwtValidator,
		jwtClaimsExtractor:     jwtClaimsExtractor,
		appMetrics:             appMetrics,
	}, nil
}

func (s *GRPCServer) GetServerKey(ctx context.Context, req *proto.Empty) (*proto.ServerKeyResponse, error) {
	// todo introduce something more meaningful with the key expiration/rotation
	if s.appMetrics != nil {
		s.appMetrics.GRPCMetrics().CountGetKeyRequest()
	}
	now := time.Now().Add(24 * time.Hour)
	secs := int64(now.Second())
	nanos := int32(now.Nanosecond())
	expiresAt := &timestamp.Timestamp{Seconds: secs, Nanos: nanos}

	return &proto.ServerKeyResponse{
		Key:       s.wgKey.PublicKey().String(),
		ExpiresAt: expiresAt,
	}, nil
}

// Sync validates the existence of a connecting peer, sends an initial state (all available for the connecting peers) and
// notifies the connected peer of any updates (e.g. new peers under the same account)
func (s *GRPCServer) Sync(req *proto.EncryptedMessage, srv proto.ManagementService_SyncServer) error {
	if s.appMetrics != nil {
		s.appMetrics.GRPCMetrics().CountSyncRequest()
	}
	p, ok := gRPCPeer.FromContext(srv.Context())
	if ok {
		log.Debugf("Sync request from peer [%s] [%s]", req.WgPubKey, p.Addr.String())
	}

	syncReq := &proto.SyncRequest{}
	peerKey, err := s.parseRequest(req, syncReq)
	if err != nil {
		return err
	}

	peer, netMap, err := s.accountManager.SyncPeer(PeerSync{WireGuardPubKey: peerKey.String()})
	if err != nil {
		return mapError(err)
	}

	err = s.sendInitialSync(peerKey, peer, netMap, srv)
	if err != nil {
		log.Debugf("error while sending initial sync for %s: %v", peerKey.String(), err)
		return err
	}

	updates := s.peersUpdateManager.CreateChannel(peer.ID)
	err = s.accountManager.MarkPeerConnected(peerKey.String(), true)
	if err != nil {
		log.Warnf("failed marking peer as connected %s %v", peerKey, err)
	}

	if s.config.TURNConfig.TimeBasedCredentials {
		s.turnCredentialsManager.SetupRefresh(peer.ID)
	}
	// keep a connection to the peer and send updates when available
	for {
		select {
		// condition when there are some updates
		case update, open := <-updates:
			if !open {
				log.Debugf("updates channel for peer %s was closed", peerKey.String())
				s.cancelPeerRoutines(peer)
				return nil
			}
			log.Debugf("recevied an update for peer %s", peerKey.String())

			encryptedResp, err := encryption.EncryptMessage(peerKey, s.wgKey, update.Update)
			if err != nil {
				return status.Errorf(codes.Internal, "failed processing update message")
			}

			err = srv.SendMsg(&proto.EncryptedMessage{
				WgPubKey: s.wgKey.PublicKey().String(),
				Body:     encryptedResp,
			})
			if err != nil {
				return status.Errorf(codes.Internal, "failed sending update message")
			}
			log.Debugf("sent an update to peer %s", peerKey.String())
		// condition when client <-> server connection has been terminated
		case <-srv.Context().Done():
			// happens when connection drops, e.g. client disconnects
			log.Debugf("stream of peer %s has been closed", peerKey.String())
			s.cancelPeerRoutines(peer)
			return srv.Context().Err()
		}
	}
}

func (s *GRPCServer) cancelPeerRoutines(peer *Peer) {
	s.peersUpdateManager.CloseChannel(peer.ID)
	s.turnCredentialsManager.CancelRefresh(peer.ID)
	_ = s.accountManager.MarkPeerConnected(peer.Key, false)
}

func (s *GRPCServer) validateToken(jwtToken string) (string, error) {
	if s.jwtValidator == nil {
		return "", status.Error(codes.Internal, "no jwt validator set")
	}

	token, err := s.jwtValidator.ValidateAndParse(jwtToken)
	if err != nil {
		return "", status.Errorf(codes.InvalidArgument, "invalid jwt token, err: %v", err)
	}
	claims := s.jwtClaimsExtractor.FromToken(token)
	// we need to call this method because if user is new, we will automatically add it to existing or create a new account
	_, _, err = s.accountManager.GetAccountFromToken(claims)
	if err != nil {
		return "", status.Errorf(codes.Internal, "unable to fetch account with claims, err: %v", err)
	}

	return claims.UserId, nil
}

// maps internal internalStatus.Error to gRPC status.Error
func mapError(err error) error {
	if e, ok := internalStatus.FromError(err); ok {
		switch e.Type() {
		case internalStatus.PermissionDenied:
			return status.Errorf(codes.PermissionDenied, e.Message)
		case internalStatus.Unauthorized:
			return status.Errorf(codes.PermissionDenied, e.Message)
		case internalStatus.Unauthenticated:
			return status.Errorf(codes.PermissionDenied, e.Message)
		case internalStatus.PreconditionFailed:
			return status.Errorf(codes.FailedPrecondition, e.Message)
		case internalStatus.NotFound:
			return status.Errorf(codes.NotFound, e.Message)
		default:
		}
	}
	log.Errorf("got an unhandled error: %s", err)
	return status.Errorf(codes.Internal, "failed handling request")
}

func extractPeerMeta(loginReq *proto.LoginRequest) PeerSystemMeta {
	return PeerSystemMeta{
		Hostname:  loginReq.GetMeta().GetHostname(),
		GoOS:      loginReq.GetMeta().GetGoOS(),
		Kernel:    loginReq.GetMeta().GetKernel(),
		Core:      loginReq.GetMeta().GetCore(),
		Platform:  loginReq.GetMeta().GetPlatform(),
		OS:        loginReq.GetMeta().GetOS(),
		WtVersion: loginReq.GetMeta().GetWiretrusteeVersion(),
		UIVersion: loginReq.GetMeta().GetUiVersion(),
	}
}

func (s *GRPCServer) parseRequest(req *proto.EncryptedMessage, parsed pb.Message) (wgtypes.Key, error) {
	peerKey, err := wgtypes.ParseKey(req.GetWgPubKey())
	if err != nil {
		log.Warnf("error while parsing peer's WireGuard public key %s.", req.WgPubKey)
		return wgtypes.Key{}, status.Errorf(codes.InvalidArgument, "provided wgPubKey %s is invalid", req.WgPubKey)
	}

	err = encryption.DecryptMessage(peerKey, s.wgKey, req.Body, parsed)
	if err != nil {
		return wgtypes.Key{}, status.Errorf(codes.InvalidArgument, "invalid request message")
	}

	return peerKey, nil
}

// Login endpoint first checks whether peer is registered under any account
// In case it is, the login is successful
// In case it isn't, the endpoint checks whether setup key is provided within the request and tries to register a peer.
// In case of the successful registration login is also successful
func (s *GRPCServer) Login(ctx context.Context, req *proto.EncryptedMessage) (*proto.EncryptedMessage, error) {
	if s.appMetrics != nil {
		s.appMetrics.GRPCMetrics().CountLoginRequest()
	}
	p, ok := gRPCPeer.FromContext(ctx)
	if ok {
		log.Debugf("Login request from peer [%s] [%s]", req.WgPubKey, p.Addr.String())
	}

	loginReq := &proto.LoginRequest{}
	peerKey, err := s.parseRequest(req, loginReq)
	if err != nil {
		return nil, err
	}

	if loginReq.GetMeta() == nil {
		msg := status.Errorf(codes.FailedPrecondition,
			"peer system meta has to be provided to log in. Peer %s, remote addr %s", peerKey.String(),
			p.Addr.String())
		log.Warn(msg)
		return nil, msg
	}

	userID := ""
	// JWT token is not always provided, it is fine for userID to be empty cuz it might be that peer is already registered,
	// or it uses a setup key to register.
	if loginReq.GetJwtToken() != "" {
		userID, err = s.validateToken(loginReq.GetJwtToken())
		if err != nil {
			log.Warnf("failed validating JWT token sent from peer %s", peerKey)
			return nil, mapError(err)
		}
	}
	var sshKey []byte
	if loginReq.GetPeerKeys() != nil {
		sshKey = loginReq.GetPeerKeys().GetSshPubKey()
	}

	peer, netMap, err := s.accountManager.LoginPeer(PeerLogin{
		WireGuardPubKey: peerKey.String(),
		SSHKey:          string(sshKey),
		Meta:            extractPeerMeta(loginReq),
		UserID:          userID,
		SetupKey:        loginReq.GetSetupKey(),
	})
	if err != nil {
		log.Warnf("failed logging in peer %s", peerKey)
		return nil, mapError(err)
	}

	// if peer has reached this point then it has logged in
	loginResp := &proto.LoginResponse{
		WiretrusteeConfig: toWiretrusteeConfig(s.config, nil),
		PeerConfig:        toPeerConfig(peer, netMap.Network, s.accountManager.GetDNSDomain()),
	}
	encryptedResp, err := encryption.EncryptMessage(peerKey, s.wgKey, loginResp)
	if err != nil {
		log.Warnf("failed encrypting peer %s message", peer.ID)
		return nil, status.Errorf(codes.Internal, "failed logging in peer")
	}

	return &proto.EncryptedMessage{
		WgPubKey: s.wgKey.PublicKey().String(),
		Body:     encryptedResp,
	}, nil
}

func ToResponseProto(configProto Protocol) proto.HostConfig_Protocol {
	switch configProto {
	case UDP:
		return proto.HostConfig_UDP
	case DTLS:
		return proto.HostConfig_DTLS
	case HTTP:
		return proto.HostConfig_HTTP
	case HTTPS:
		return proto.HostConfig_HTTPS
	case TCP:
		return proto.HostConfig_TCP
	default:
		panic(fmt.Errorf("unexpected config protocol type %v", configProto))
	}
}

func toWiretrusteeConfig(config *Config, turnCredentials *TURNCredentials) *proto.WiretrusteeConfig {
	if config == nil {
		return nil
	}
	var stuns []*proto.HostConfig
	for _, stun := range config.Stuns {
		stuns = append(stuns, &proto.HostConfig{
			Uri:      stun.URI,
			Protocol: ToResponseProto(stun.Proto),
		})
	}
	var turns []*proto.ProtectedHostConfig
	for _, turn := range config.TURNConfig.Turns {
		var username string
		var password string
		if turnCredentials != nil {
			username = turnCredentials.Username
			password = turnCredentials.Password
		} else {
			username = turn.Username
			password = turn.Password
		}
		turns = append(turns, &proto.ProtectedHostConfig{
			HostConfig: &proto.HostConfig{
				Uri:      turn.URI,
				Protocol: ToResponseProto(turn.Proto),
			},
			User:     username,
			Password: password,
		})
	}

	return &proto.WiretrusteeConfig{
		Stuns: stuns,
		Turns: turns,
		Signal: &proto.HostConfig{
			Uri:      config.Signal.URI,
			Protocol: ToResponseProto(config.Signal.Proto),
		},
	}
}

func toPeerConfig(peer *Peer, network *Network, dnsName string) *proto.PeerConfig {
	netmask, _ := network.Net.Mask.Size()
	fqdn := peer.FQDN(dnsName)
	return &proto.PeerConfig{
		Address:   fmt.Sprintf("%s/%d", peer.IP.String(), netmask), // take it from the network
		SshConfig: &proto.SSHConfig{SshEnabled: peer.SSHEnabled},
		Fqdn:      fqdn,
	}
}

func toRemotePeerConfig(peers []*Peer, dnsName string) []*proto.RemotePeerConfig {
	remotePeers := []*proto.RemotePeerConfig{}
	for _, rPeer := range peers {
		fqdn := rPeer.FQDN(dnsName)
		remotePeers = append(remotePeers, &proto.RemotePeerConfig{
			WgPubKey:   rPeer.Key,
			AllowedIps: []string{fmt.Sprintf(AllowedIPsFormat, rPeer.IP)},
			SshConfig:  &proto.SSHConfig{SshPubKey: []byte(rPeer.SSHKey)},
			Fqdn:       fqdn,
		})
	}
	return remotePeers
}

func toSyncResponse(config *Config, peer *Peer, turnCredentials *TURNCredentials, networkMap *NetworkMap, dnsName string) *proto.SyncResponse {
	wtConfig := toWiretrusteeConfig(config, turnCredentials)

	pConfig := toPeerConfig(peer, networkMap.Network, dnsName)

	remotePeers := toRemotePeerConfig(networkMap.Peers, dnsName)

	routesUpdate := toProtocolRoutes(networkMap.Routes)

	dnsUpdate := toProtocolDNSConfig(networkMap.DNSConfig)

	offlinePeers := toRemotePeerConfig(networkMap.OfflinePeers, dnsName)

	return &proto.SyncResponse{
		WiretrusteeConfig:  wtConfig,
		PeerConfig:         pConfig,
		RemotePeers:        remotePeers,
		RemotePeersIsEmpty: len(remotePeers) == 0,
		NetworkMap: &proto.NetworkMap{
			Serial:             networkMap.Network.CurrentSerial(),
			PeerConfig:         pConfig,
			RemotePeers:        remotePeers,
			OfflinePeers:       offlinePeers,
			RemotePeersIsEmpty: len(remotePeers) == 0,
			Routes:             routesUpdate,
			DNSConfig:          dnsUpdate,
		},
	}
}

// IsHealthy indicates whether the service is healthy
func (s *GRPCServer) IsHealthy(ctx context.Context, req *proto.Empty) (*proto.Empty, error) {
	return &proto.Empty{}, nil
}

// sendInitialSync sends initial proto.SyncResponse to the peer requesting synchronization
func (s *GRPCServer) sendInitialSync(peerKey wgtypes.Key, peer *Peer, networkMap *NetworkMap, srv proto.ManagementService_SyncServer) error {
	// make secret time based TURN credentials optional
	var turnCredentials *TURNCredentials
	if s.config.TURNConfig.TimeBasedCredentials {
		creds := s.turnCredentialsManager.GenerateCredentials()
		turnCredentials = &creds
	} else {
		turnCredentials = nil
	}
	plainResp := toSyncResponse(s.config, peer, turnCredentials, networkMap, s.accountManager.GetDNSDomain())

	encryptedResp, err := encryption.EncryptMessage(peerKey, s.wgKey, plainResp)
	if err != nil {
		return status.Errorf(codes.Internal, "error handling request")
	}

	err = srv.Send(&proto.EncryptedMessage{
		WgPubKey: s.wgKey.PublicKey().String(),
		Body:     encryptedResp,
	})

	if err != nil {
		log.Errorf("failed sending SyncResponse %v", err)
		return status.Errorf(codes.Internal, "error handling request")
	}

	return nil
}

// GetDeviceAuthorizationFlow returns a device authorization flow information
// This is used for initiating an Oauth 2 device authorization grant flow
// which will be used by our clients to Login
func (s *GRPCServer) GetDeviceAuthorizationFlow(ctx context.Context, req *proto.EncryptedMessage) (*proto.EncryptedMessage, error) {
	peerKey, err := wgtypes.ParseKey(req.GetWgPubKey())
	if err != nil {
		errMSG := fmt.Sprintf("error while parsing peer's Wireguard public key %s on GetDeviceAuthorizationFlow request.", req.WgPubKey)
		log.Warn(errMSG)
		return nil, status.Error(codes.InvalidArgument, errMSG)
	}

	err = encryption.DecryptMessage(peerKey, s.wgKey, req.Body, &proto.DeviceAuthorizationFlowRequest{})
	if err != nil {
		errMSG := fmt.Sprintf("error while decrypting peer's message with Wireguard public key %s.", req.WgPubKey)
		log.Warn(errMSG)
		return nil, status.Error(codes.InvalidArgument, errMSG)
	}

	if s.config.DeviceAuthorizationFlow == nil || s.config.DeviceAuthorizationFlow.Provider == string(NONE) {
		return nil, status.Error(codes.NotFound, "no device authorization flow information available")
	}

	provider, ok := proto.DeviceAuthorizationFlowProvider_value[strings.ToUpper(s.config.DeviceAuthorizationFlow.Provider)]
	if !ok {
		return nil, status.Errorf(codes.InvalidArgument, "no provider found in the protocol for %s", s.config.DeviceAuthorizationFlow.Provider)
	}

	flowInfoResp := &proto.DeviceAuthorizationFlow{
		Provider: proto.DeviceAuthorizationFlowProvider(provider),
		ProviderConfig: &proto.ProviderConfig{
			ClientID:           s.config.DeviceAuthorizationFlow.ProviderConfig.ClientID,
			ClientSecret:       s.config.DeviceAuthorizationFlow.ProviderConfig.ClientSecret,
			Domain:             s.config.DeviceAuthorizationFlow.ProviderConfig.Domain,
			Audience:           s.config.DeviceAuthorizationFlow.ProviderConfig.Audience,
			DeviceAuthEndpoint: s.config.DeviceAuthorizationFlow.ProviderConfig.DeviceAuthEndpoint,
			TokenEndpoint:      s.config.DeviceAuthorizationFlow.ProviderConfig.TokenEndpoint,
		},
	}

	encryptedResp, err := encryption.EncryptMessage(peerKey, s.wgKey, flowInfoResp)
	if err != nil {
		return nil, status.Error(codes.Internal, "failed to encrypt no device authorization flow information")
	}

	return &proto.EncryptedMessage{
		WgPubKey: s.wgKey.PublicKey().String(),
		Body:     encryptedResp,
	}, nil
}<|MERGE_RESOLUTION|>--- conflicted
+++ resolved
@@ -6,11 +6,7 @@
 	"strings"
 	"time"
 
-<<<<<<< HEAD
 	pb "github.com/golang/protobuf/proto" // nolint
-=======
-	pb "github.com/golang/protobuf/proto" //nolint
->>>>>>> 909f3057
 
 	"github.com/netbirdio/netbird/management/server/telemetry"
 
@@ -50,10 +46,10 @@
 		return nil, err
 	}
 
-	var jwtValidator *jwtclaims.JWTValidator
+	var jwtMiddleware *middleware.JWTMiddleware
 
 	if config.HttpConfig != nil && config.HttpConfig.AuthIssuer != "" && config.HttpConfig.AuthAudience != "" && validateURL(config.HttpConfig.AuthKeysLocation) {
-		jwtValidator, err = jwtclaims.NewJWTValidator(
+		jwtMiddleware, err = middleware.NewJwtMiddleware(
 			config.HttpConfig.AuthIssuer,
 			config.HttpConfig.AuthAudience,
 			config.HttpConfig.AuthKeysLocation)
@@ -91,7 +87,7 @@
 		accountManager:         accountManager,
 		config:                 config,
 		turnCredentialsManager: turnCredentialsManager,
-		jwtValidator:           jwtValidator,
+		jwtMiddleware:          jwtMiddleware,
 		jwtClaimsExtractor:     jwtClaimsExtractor,
 		appMetrics:             appMetrics,
 	}, nil
@@ -192,11 +188,11 @@
 }
 
 func (s *GRPCServer) validateToken(jwtToken string) (string, error) {
-	if s.jwtValidator == nil {
-		return "", status.Error(codes.Internal, "no jwt validator set")
-	}
-
-	token, err := s.jwtValidator.ValidateAndParse(jwtToken)
+	if s.jwtMiddleware == nil {
+		return "", status.Error(codes.Internal, "no jwt middleware set")
+	}
+
+	token, err := s.jwtMiddleware.ValidateAndParse(jwtToken)
 	if err != nil {
 		return "", status.Errorf(codes.InvalidArgument, "invalid jwt token, err: %v", err)
 	}
