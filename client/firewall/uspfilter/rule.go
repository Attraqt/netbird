package uspfilter

import (
	"net"
	"net/netip"

	"github.com/google/gopacket"

	firewall "github.com/netbirdio/netbird/client/firewall/manager"
)

// PeerRule to handle management of rules
type PeerRule struct {
	id         string
	ip         net.IP
	ipLayer    gopacket.LayerType
	matchByIP  bool
	protoLayer gopacket.LayerType
	sPort      *firewall.Port
	dPort      *firewall.Port
	drop       bool
	comment    string

	udpHook func([]byte) bool
}

// GetRuleID returns the rule id
<<<<<<< HEAD
func (r *Rule) ID() string {
=======
func (r *PeerRule) GetRuleID() string {
	return r.id
}

type RouteRule struct {
	id          string
	sources     []netip.Prefix
	destination netip.Prefix
	proto       firewall.Protocol
	srcPort     *firewall.Port
	dstPort     *firewall.Port
	action      firewall.Action
}

// GetRuleID returns the rule id
func (r *RouteRule) GetRuleID() string {
>>>>>>> 62a0c358
	return r.id
}<|MERGE_RESOLUTION|>--- conflicted
+++ resolved
@@ -24,11 +24,8 @@
 	udpHook func([]byte) bool
 }
 
-// GetRuleID returns the rule id
-<<<<<<< HEAD
-func (r *Rule) ID() string {
-=======
-func (r *PeerRule) GetRuleID() string {
+// ID returns the rule id
+func (r *PeerRule) ID() string {
 	return r.id
 }
 
@@ -42,8 +39,7 @@
 	action      firewall.Action
 }
 
-// GetRuleID returns the rule id
-func (r *RouteRule) GetRuleID() string {
->>>>>>> 62a0c358
+// ID returns the rule id
+func (r *RouteRule) ID() string {
 	return r.id
 }