package conntrack

import (
<<<<<<< HEAD
	"net/netip"
=======
	"context"
	"net"
>>>>>>> cd9eff53
	"testing"
	"time"

	"github.com/stretchr/testify/assert"
	"github.com/stretchr/testify/require"
)

func TestNewUDPTracker(t *testing.T) {
	tests := []struct {
		name        string
		timeout     time.Duration
		wantTimeout time.Duration
	}{
		{
			name:        "with custom timeout",
			timeout:     1 * time.Minute,
			wantTimeout: 1 * time.Minute,
		},
		{
			name:        "with zero timeout uses default",
			timeout:     0,
			wantTimeout: DefaultUDPTimeout,
		},
	}

	for _, tt := range tests {
		t.Run(tt.name, func(t *testing.T) {
			tracker := NewUDPTracker(tt.timeout, logger, flowLogger)
			assert.NotNil(t, tracker)
			assert.Equal(t, tt.wantTimeout, tracker.timeout)
			assert.NotNil(t, tracker.connections)
			assert.NotNil(t, tracker.cleanupTicker)
			assert.NotNil(t, tracker.tickerCancel)
		})
	}
}

func TestUDPTracker_TrackOutbound(t *testing.T) {
	tracker := NewUDPTracker(DefaultUDPTimeout, logger, flowLogger)
	defer tracker.Close()

	srcIP := netip.MustParseAddr("192.168.1.2")
	dstIP := netip.MustParseAddr("192.168.1.3")
	srcPort := uint16(12345)
	dstPort := uint16(53)

	tracker.TrackOutbound(srcIP, dstIP, srcPort, dstPort, 0)

	// Verify connection was tracked
	key := ConnKey{
		SrcIP:   srcIP,
		DstIP:   dstIP,
		SrcPort: srcPort,
		DstPort: dstPort,
	}
	conn, exists := tracker.connections[key]
	require.True(t, exists)
	assert.True(t, conn.SourceIP.Compare(srcIP) == 0)
	assert.True(t, conn.DestIP.Compare(dstIP) == 0)
	assert.Equal(t, srcPort, conn.SourcePort)
	assert.Equal(t, dstPort, conn.DestPort)
	assert.WithinDuration(t, time.Now(), conn.GetLastSeen(), 1*time.Second)
}

func TestUDPTracker_IsValidInbound(t *testing.T) {
	tracker := NewUDPTracker(1*time.Second, logger, flowLogger)
	defer tracker.Close()

	srcIP := netip.MustParseAddr("192.168.1.2")
	dstIP := netip.MustParseAddr("192.168.1.3")
	srcPort := uint16(12345)
	dstPort := uint16(53)

	// Track outbound connection
	tracker.TrackOutbound(srcIP, dstIP, srcPort, dstPort, 0)

	tests := []struct {
		name    string
		srcIP   netip.Addr
		dstIP   netip.Addr
		srcPort uint16
		dstPort uint16
		sleep   time.Duration
		want    bool
	}{
		{
			name:    "valid inbound response",
			srcIP:   dstIP,   // Original destination is now source
			dstIP:   srcIP,   // Original source is now destination
			srcPort: dstPort, // Original destination port is now source
			dstPort: srcPort, // Original source port is now destination
			sleep:   0,
			want:    true,
		},
		{
			name:    "invalid source IP",
			srcIP:   netip.MustParseAddr("192.168.1.4"),
			dstIP:   srcIP,
			srcPort: dstPort,
			dstPort: srcPort,
			sleep:   0,
			want:    false,
		},
		{
			name:    "invalid destination IP",
			srcIP:   dstIP,
			dstIP:   netip.MustParseAddr("192.168.1.4"),
			srcPort: dstPort,
			dstPort: srcPort,
			sleep:   0,
			want:    false,
		},
		{
			name:    "invalid source port",
			srcIP:   dstIP,
			dstIP:   srcIP,
			srcPort: 54321,
			dstPort: srcPort,
			sleep:   0,
			want:    false,
		},
		{
			name:    "invalid destination port",
			srcIP:   dstIP,
			dstIP:   srcIP,
			srcPort: dstPort,
			dstPort: 54321,
			sleep:   0,
			want:    false,
		},
		{
			name:    "expired connection",
			srcIP:   dstIP,
			dstIP:   srcIP,
			srcPort: dstPort,
			dstPort: srcPort,
			sleep:   2 * time.Second, // Longer than tracker timeout
			want:    false,
		},
	}

	for _, tt := range tests {
		t.Run(tt.name, func(t *testing.T) {
			if tt.sleep > 0 {
				time.Sleep(tt.sleep)
			}
			got := tracker.IsValidInbound(tt.srcIP, tt.dstIP, tt.srcPort, tt.dstPort, 0)
			assert.Equal(t, tt.want, got)
		})
	}
}

func TestUDPTracker_Cleanup(t *testing.T) {
	// Use shorter intervals for testing
	timeout := 50 * time.Millisecond
	cleanupInterval := 25 * time.Millisecond

	ctx, tickerCancel := context.WithCancel(context.Background())
	defer tickerCancel()

	// Create tracker with custom cleanup interval
	tracker := &UDPTracker{
		connections:   make(map[ConnKey]*UDPConnTrack),
		timeout:       timeout,
		cleanupTicker: time.NewTicker(cleanupInterval),
<<<<<<< HEAD
		done:          make(chan struct{}),
=======
		tickerCancel:  tickerCancel,
		ipPool:        NewPreallocatedIPs(),
>>>>>>> cd9eff53
		logger:        logger,
		flowLogger:    flowLogger,
	}

	// Start cleanup routine
	go tracker.cleanupRoutine(ctx)

	// Add some connections
	connections := []struct {
		srcIP   netip.Addr
		dstIP   netip.Addr
		srcPort uint16
		dstPort uint16
	}{
		{
			srcIP:   netip.MustParseAddr("192.168.1.2"),
			dstIP:   netip.MustParseAddr("192.168.1.3"),
			srcPort: 12345,
			dstPort: 53,
		},
		{
			srcIP:   netip.MustParseAddr("192.168.1.4"),
			dstIP:   netip.MustParseAddr("192.168.1.5"),
			srcPort: 12346,
			dstPort: 53,
		},
	}

	for _, conn := range connections {
		tracker.TrackOutbound(conn.srcIP, conn.dstIP, conn.srcPort, conn.dstPort, 0)
	}

	// Verify initial connections
	assert.Len(t, tracker.connections, 2)

	// Wait for connection timeout and cleanup interval
	time.Sleep(timeout + 2*cleanupInterval)

	tracker.mutex.RLock()
	connCount := len(tracker.connections)
	tracker.mutex.RUnlock()

	// Verify connections were cleaned up
	assert.Equal(t, 0, connCount, "Expected all connections to be cleaned up")

	// Properly close the tracker
	tracker.Close()
}

func BenchmarkUDPTracker(b *testing.B) {
	b.Run("TrackOutbound", func(b *testing.B) {
		tracker := NewUDPTracker(DefaultUDPTimeout, logger, flowLogger)
		defer tracker.Close()

		srcIP := netip.MustParseAddr("192.168.1.1")
		dstIP := netip.MustParseAddr("192.168.1.2")

		b.ResetTimer()
		for i := 0; i < b.N; i++ {
			tracker.TrackOutbound(srcIP, dstIP, uint16(i%65535), 80, 0)
		}
	})

	b.Run("IsValidInbound", func(b *testing.B) {
		tracker := NewUDPTracker(DefaultUDPTimeout, logger, flowLogger)
		defer tracker.Close()

		srcIP := netip.MustParseAddr("192.168.1.1")
		dstIP := netip.MustParseAddr("192.168.1.2")

		// Pre-populate some connections
		for i := 0; i < 1000; i++ {
			tracker.TrackOutbound(srcIP, dstIP, uint16(i), 80, 0)
		}

		b.ResetTimer()
		for i := 0; i < b.N; i++ {
			tracker.IsValidInbound(dstIP, srcIP, 80, uint16(i%1000), 0)
		}
	})
}<|MERGE_RESOLUTION|>--- conflicted
+++ resolved
@@ -1,12 +1,8 @@
 package conntrack
 
 import (
-<<<<<<< HEAD
+	"context"
 	"net/netip"
-=======
-	"context"
-	"net"
->>>>>>> cd9eff53
 	"testing"
 	"time"
 
@@ -172,12 +168,7 @@
 		connections:   make(map[ConnKey]*UDPConnTrack),
 		timeout:       timeout,
 		cleanupTicker: time.NewTicker(cleanupInterval),
-<<<<<<< HEAD
-		done:          make(chan struct{}),
-=======
 		tickerCancel:  tickerCancel,
-		ipPool:        NewPreallocatedIPs(),
->>>>>>> cd9eff53
 		logger:        logger,
 		flowLogger:    flowLogger,
 	}
