--- conflicted
+++ resolved
@@ -31,22 +31,20 @@
 	// EnvDisableConntrack disables the stateful filter, replies to outbound traffic won't be allowed.
 	EnvDisableConntrack = "NB_DISABLE_CONNTRACK"
 
-<<<<<<< HEAD
+	// EnvDisableUserspaceRouting disables userspace routing, to-be-routed packets will be dropped.
+	EnvDisableUserspaceRouting = "NB_DISABLE_USERSPACE_ROUTING"
+
+	// EnvForceUserspaceRouter forces userspace routing even if native routing is available.
+	EnvForceUserspaceRouter = "NB_FORCE_USERSPACE_ROUTER"
+
+	// EnvEnableNetstackLocalForwarding enables forwarding of local traffic to the native stack when running netstack
+	// Leaving this on by default introduces a security risk as sockets on listening on localhost only will be accessible
+	EnvEnableNetstackLocalForwarding = "NB_ENABLE_NETSTACK_LOCAL_FORWARDING"
+)
+
 var (
 	errRouteNotSupported = errors.New("route not supported with userspace firewall")
 	errNatNotSupported   = errors.New("nat not supported with userspace firewall")
-)
-=======
-	// EnvDisableUserspaceRouting disables userspace routing, to-be-routed packets will be dropped.
-	EnvDisableUserspaceRouting = "NB_DISABLE_USERSPACE_ROUTING"
->>>>>>> 62a0c358
-
-	// EnvForceUserspaceRouter forces userspace routing even if native routing is available.
-	EnvForceUserspaceRouter = "NB_FORCE_USERSPACE_ROUTER"
-
-	// EnvEnableNetstackLocalForwarding enables forwarding of local traffic to the native stack when running netstack
-	// Leaving this on by default introduces a security risk as sockets on listening on localhost only will be accessible
-	EnvEnableNetstackLocalForwarding = "NB_ENABLE_NETSTACK_LOCAL_FORWARDING"
 )
 
 // RuleSet is a set of rules grouped by a string key
@@ -445,7 +443,7 @@
 	m.mutex.Lock()
 	defer m.mutex.Unlock()
 
-	ruleID := rule.GetRuleID()
+	ruleID := rule.ID()
 	idx := slices.IndexFunc(m.routeRules, func(r RouteRule) bool {
 		return r.id == ruleID
 	})
