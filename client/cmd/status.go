--- conflicted
+++ resolved
@@ -16,89 +16,6 @@
 	"github.com/netbirdio/netbird/util"
 )
 
-<<<<<<< HEAD
-type peerStateDetailOutput struct {
-	FQDN                   string           `json:"fqdn" yaml:"fqdn"`
-	IP                     string           `json:"netbirdIp" yaml:"netbirdIp"`
-	PubKey                 string           `json:"publicKey" yaml:"publicKey"`
-	Status                 string           `json:"status" yaml:"status"`
-	LastStatusUpdate       time.Time        `json:"lastStatusUpdate" yaml:"lastStatusUpdate"`
-	ConnType               string           `json:"connectionType" yaml:"connectionType"`
-	IceCandidateType       iceCandidateType `json:"iceCandidateType" yaml:"iceCandidateType"`
-	IceCandidateEndpoint   iceCandidateType `json:"iceCandidateEndpoint" yaml:"iceCandidateEndpoint"`
-	RelayAddress           string           `json:"relayAddress" yaml:"relayAddress"`
-	LastWireguardHandshake time.Time        `json:"lastWireguardHandshake" yaml:"lastWireguardHandshake"`
-	TransferReceived       int64            `json:"transferReceived" yaml:"transferReceived"`
-	TransferSent           int64            `json:"transferSent" yaml:"transferSent"`
-	Latency                time.Duration    `json:"latency" yaml:"latency"`
-	RosenpassEnabled       bool             `json:"quantumResistance" yaml:"quantumResistance"`
-	Networks               []string         `json:"networks" yaml:"networks"`
-}
-
-type peersStateOutput struct {
-	Total     int                     `json:"total" yaml:"total"`
-	Connected int                     `json:"connected" yaml:"connected"`
-	Details   []peerStateDetailOutput `json:"details" yaml:"details"`
-}
-
-type signalStateOutput struct {
-	URL       string `json:"url" yaml:"url"`
-	Connected bool   `json:"connected" yaml:"connected"`
-	Error     string `json:"error" yaml:"error"`
-}
-
-type managementStateOutput struct {
-	URL       string `json:"url" yaml:"url"`
-	Connected bool   `json:"connected" yaml:"connected"`
-	Error     string `json:"error" yaml:"error"`
-}
-
-type relayStateOutputDetail struct {
-	URI       string `json:"uri" yaml:"uri"`
-	Available bool   `json:"available" yaml:"available"`
-	Error     string `json:"error" yaml:"error"`
-}
-
-type relayStateOutput struct {
-	Total     int                      `json:"total" yaml:"total"`
-	Available int                      `json:"available" yaml:"available"`
-	Details   []relayStateOutputDetail `json:"details" yaml:"details"`
-}
-
-type iceCandidateType struct {
-	Local  string `json:"local" yaml:"local"`
-	Remote string `json:"remote" yaml:"remote"`
-}
-
-type nsServerGroupStateOutput struct {
-	Servers []string `json:"servers" yaml:"servers"`
-	Domains []string `json:"domains" yaml:"domains"`
-	Enabled bool     `json:"enabled" yaml:"enabled"`
-	Error   string   `json:"error" yaml:"error"`
-}
-
-type statusOutputOverview struct {
-	Peers               peersStateOutput      `json:"peers" yaml:"peers"`
-	CliVersion          string                `json:"cliVersion" yaml:"cliVersion"`
-	DaemonVersion       string                `json:"daemonVersion" yaml:"daemonVersion"`
-	ManagementState     managementStateOutput `json:"management" yaml:"management"`
-	SignalState         signalStateOutput     `json:"signal" yaml:"signal"`
-	Relays              relayStateOutput      `json:"relays" yaml:"relays"`
-	IP                  string                `json:"netbirdIp" yaml:"netbirdIp"`
-	PubKey              string                `json:"publicKey" yaml:"publicKey"`
-	KernelInterface     bool                  `json:"usesKernelInterface" yaml:"usesKernelInterface"`
-	FQDN                string                `json:"fqdn" yaml:"fqdn"`
-	RosenpassEnabled    bool                  `json:"quantumResistance" yaml:"quantumResistance"`
-	RosenpassPermissive bool                  `json:"quantumResistancePermissive" yaml:"quantumResistancePermissive"`
-
-	Networks                []string                   `json:"networks" yaml:"networks"`
-	NumberOfForwardingRules int                        `json:"forwardingRules" yaml:"forwardingRules"`
-	NSServerGroups          []nsServerGroupStateOutput `json:"dnsServers" yaml:"dnsServers"`
-	Events                  []systemEventOutput        `json:"events" yaml:"events"`
-}
-
-=======
->>>>>>> 266fdcd2
 var (
 	detailFlag           bool
 	ipv4Flag             bool
@@ -245,634 +162,10 @@
 	}
 }
 
-<<<<<<< HEAD
-func convertToStatusOutputOverview(resp *proto.StatusResponse) statusOutputOverview {
-	pbFullStatus := resp.GetFullStatus()
-
-	managementState := pbFullStatus.GetManagementState()
-	managementOverview := managementStateOutput{
-		URL:       managementState.GetURL(),
-		Connected: managementState.GetConnected(),
-		Error:     managementState.Error,
-	}
-
-	signalState := pbFullStatus.GetSignalState()
-	signalOverview := signalStateOutput{
-		URL:       signalState.GetURL(),
-		Connected: signalState.GetConnected(),
-		Error:     signalState.Error,
-	}
-
-	relayOverview := mapRelays(pbFullStatus.GetRelays())
-	peersOverview := mapPeers(resp.GetFullStatus().GetPeers())
-
-	overview := statusOutputOverview{
-		Peers:               peersOverview,
-		CliVersion:          version.NetbirdVersion(),
-		DaemonVersion:       resp.GetDaemonVersion(),
-		ManagementState:     managementOverview,
-		SignalState:         signalOverview,
-		Relays:              relayOverview,
-		IP:                  pbFullStatus.GetLocalPeerState().GetIP(),
-		PubKey:              pbFullStatus.GetLocalPeerState().GetPubKey(),
-		KernelInterface:     pbFullStatus.GetLocalPeerState().GetKernelInterface(),
-		FQDN:                pbFullStatus.GetLocalPeerState().GetFqdn(),
-		RosenpassEnabled:    pbFullStatus.GetLocalPeerState().GetRosenpassEnabled(),
-		RosenpassPermissive: pbFullStatus.GetLocalPeerState().GetRosenpassPermissive(),
-
-		Networks:                pbFullStatus.GetLocalPeerState().GetNetworks(),
-		NumberOfForwardingRules: int(pbFullStatus.GetNumberOfForwardingRules()),
-		NSServerGroups:          mapNSGroups(pbFullStatus.GetDnsServers()),
-		Events:                  mapEvents(pbFullStatus.GetEvents()),
-	}
-
-	if anonymizeFlag {
-		anonymizer := anonymize.NewAnonymizer(anonymize.DefaultAddresses())
-		anonymizeOverview(anonymizer, &overview)
-	}
-
-	return overview
-}
-
-func mapRelays(relays []*proto.RelayState) relayStateOutput {
-	var relayStateDetail []relayStateOutputDetail
-
-	var relaysAvailable int
-	for _, relay := range relays {
-		available := relay.GetAvailable()
-		relayStateDetail = append(relayStateDetail,
-			relayStateOutputDetail{
-				URI:       relay.URI,
-				Available: available,
-				Error:     relay.GetError(),
-			},
-		)
-
-		if available {
-			relaysAvailable++
-		}
-	}
-
-	return relayStateOutput{
-		Total:     len(relays),
-		Available: relaysAvailable,
-		Details:   relayStateDetail,
-	}
-}
-
-func mapNSGroups(servers []*proto.NSGroupState) []nsServerGroupStateOutput {
-	mappedNSGroups := make([]nsServerGroupStateOutput, 0, len(servers))
-	for _, pbNsGroupServer := range servers {
-		mappedNSGroups = append(mappedNSGroups, nsServerGroupStateOutput{
-			Servers: pbNsGroupServer.GetServers(),
-			Domains: pbNsGroupServer.GetDomains(),
-			Enabled: pbNsGroupServer.GetEnabled(),
-			Error:   pbNsGroupServer.GetError(),
-		})
-	}
-	return mappedNSGroups
-}
-
-func mapPeers(peers []*proto.PeerState) peersStateOutput {
-	var peersStateDetail []peerStateDetailOutput
-	peersConnected := 0
-	for _, pbPeerState := range peers {
-		localICE := ""
-		remoteICE := ""
-		localICEEndpoint := ""
-		remoteICEEndpoint := ""
-		relayServerAddress := ""
-		connType := ""
-		lastHandshake := time.Time{}
-		transferReceived := int64(0)
-		transferSent := int64(0)
-
-		isPeerConnected := pbPeerState.ConnStatus == peer.StatusConnected.String()
-		if skipDetailByFilters(pbPeerState, isPeerConnected) {
-			continue
-		}
-		if isPeerConnected {
-			peersConnected++
-
-			localICE = pbPeerState.GetLocalIceCandidateType()
-			remoteICE = pbPeerState.GetRemoteIceCandidateType()
-			localICEEndpoint = pbPeerState.GetLocalIceCandidateEndpoint()
-			remoteICEEndpoint = pbPeerState.GetRemoteIceCandidateEndpoint()
-			connType = "P2P"
-			if pbPeerState.Relayed {
-				connType = "Relayed"
-			}
-			relayServerAddress = pbPeerState.GetRelayAddress()
-			lastHandshake = pbPeerState.GetLastWireguardHandshake().AsTime().Local()
-			transferReceived = pbPeerState.GetBytesRx()
-			transferSent = pbPeerState.GetBytesTx()
-		}
-
-		timeLocal := pbPeerState.GetConnStatusUpdate().AsTime().Local()
-		peerState := peerStateDetailOutput{
-			IP:               pbPeerState.GetIP(),
-			PubKey:           pbPeerState.GetPubKey(),
-			Status:           pbPeerState.GetConnStatus(),
-			LastStatusUpdate: timeLocal,
-			ConnType:         connType,
-			IceCandidateType: iceCandidateType{
-				Local:  localICE,
-				Remote: remoteICE,
-			},
-			IceCandidateEndpoint: iceCandidateType{
-				Local:  localICEEndpoint,
-				Remote: remoteICEEndpoint,
-			},
-			RelayAddress:           relayServerAddress,
-			FQDN:                   pbPeerState.GetFqdn(),
-			LastWireguardHandshake: lastHandshake,
-			TransferReceived:       transferReceived,
-			TransferSent:           transferSent,
-			Latency:                pbPeerState.GetLatency().AsDuration(),
-			RosenpassEnabled:       pbPeerState.GetRosenpassEnabled(),
-			Networks:               pbPeerState.GetNetworks(),
-		}
-
-		peersStateDetail = append(peersStateDetail, peerState)
-	}
-
-	sortPeersByIP(peersStateDetail)
-
-	peersOverview := peersStateOutput{
-		Total:     len(peersStateDetail),
-		Connected: peersConnected,
-		Details:   peersStateDetail,
-	}
-	return peersOverview
-}
-
-func sortPeersByIP(peersStateDetail []peerStateDetailOutput) {
-	if len(peersStateDetail) > 0 {
-		sort.SliceStable(peersStateDetail, func(i, j int) bool {
-			iAddr, _ := netip.ParseAddr(peersStateDetail[i].IP)
-			jAddr, _ := netip.ParseAddr(peersStateDetail[j].IP)
-			return iAddr.Compare(jAddr) == -1
-		})
-	}
-}
-
-=======
->>>>>>> 266fdcd2
 func parseInterfaceIP(interfaceIP string) string {
 	ip, _, err := net.ParseCIDR(interfaceIP)
 	if err != nil {
 		return ""
 	}
 	return fmt.Sprintf("%s\n", ip)
-<<<<<<< HEAD
-}
-
-func parseToJSON(overview statusOutputOverview) (string, error) {
-	jsonBytes, err := json.Marshal(overview)
-	if err != nil {
-		return "", fmt.Errorf("json marshal failed")
-	}
-	return string(jsonBytes), err
-}
-
-func parseToYAML(overview statusOutputOverview) (string, error) {
-	yamlBytes, err := yaml.Marshal(overview)
-	if err != nil {
-		return "", fmt.Errorf("yaml marshal failed")
-	}
-	return string(yamlBytes), nil
-}
-
-func parseGeneralSummary(overview statusOutputOverview, showURL bool, showRelays bool, showNameServers bool) string {
-	var managementConnString string
-	if overview.ManagementState.Connected {
-		managementConnString = "Connected"
-		if showURL {
-			managementConnString = fmt.Sprintf("%s to %s", managementConnString, overview.ManagementState.URL)
-		}
-	} else {
-		managementConnString = "Disconnected"
-		if overview.ManagementState.Error != "" {
-			managementConnString = fmt.Sprintf("%s, reason: %s", managementConnString, overview.ManagementState.Error)
-		}
-	}
-
-	var signalConnString string
-	if overview.SignalState.Connected {
-		signalConnString = "Connected"
-		if showURL {
-			signalConnString = fmt.Sprintf("%s to %s", signalConnString, overview.SignalState.URL)
-		}
-	} else {
-		signalConnString = "Disconnected"
-		if overview.SignalState.Error != "" {
-			signalConnString = fmt.Sprintf("%s, reason: %s", signalConnString, overview.SignalState.Error)
-		}
-	}
-
-	interfaceTypeString := "Userspace"
-	interfaceIP := overview.IP
-	if overview.KernelInterface {
-		interfaceTypeString = "Kernel"
-	} else if overview.IP == "" {
-		interfaceTypeString = "N/A"
-		interfaceIP = "N/A"
-	}
-
-	var relaysString string
-	if showRelays {
-		for _, relay := range overview.Relays.Details {
-			available := "Available"
-			reason := ""
-			if !relay.Available {
-				available = "Unavailable"
-				reason = fmt.Sprintf(", reason: %s", relay.Error)
-			}
-			relaysString += fmt.Sprintf("\n  [%s] is %s%s", relay.URI, available, reason)
-		}
-	} else {
-		relaysString = fmt.Sprintf("%d/%d Available", overview.Relays.Available, overview.Relays.Total)
-	}
-
-	networks := "-"
-	if len(overview.Networks) > 0 {
-		sort.Strings(overview.Networks)
-		networks = strings.Join(overview.Networks, ", ")
-	}
-
-	var dnsServersString string
-	if showNameServers {
-		for _, nsServerGroup := range overview.NSServerGroups {
-			enabled := "Available"
-			if !nsServerGroup.Enabled {
-				enabled = "Unavailable"
-			}
-			errorString := ""
-			if nsServerGroup.Error != "" {
-				errorString = fmt.Sprintf(", reason: %s", nsServerGroup.Error)
-				errorString = strings.TrimSpace(errorString)
-			}
-
-			domainsString := strings.Join(nsServerGroup.Domains, ", ")
-			if domainsString == "" {
-				domainsString = "." // Show "." for the default zone
-			}
-			dnsServersString += fmt.Sprintf(
-				"\n  [%s] for [%s] is %s%s",
-				strings.Join(nsServerGroup.Servers, ", "),
-				domainsString,
-				enabled,
-				errorString,
-			)
-		}
-	} else {
-		dnsServersString = fmt.Sprintf("%d/%d Available", countEnabled(overview.NSServerGroups), len(overview.NSServerGroups))
-	}
-
-	rosenpassEnabledStatus := "false"
-	if overview.RosenpassEnabled {
-		rosenpassEnabledStatus = "true"
-		if overview.RosenpassPermissive {
-			rosenpassEnabledStatus = "true (permissive)" //nolint:gosec
-		}
-	}
-
-	peersCountString := fmt.Sprintf("%d/%d Connected", overview.Peers.Connected, overview.Peers.Total)
-
-	goos := runtime.GOOS
-	goarch := runtime.GOARCH
-	goarm := ""
-	if goarch == "arm" {
-		goarm = fmt.Sprintf(" (ARMv%s)", os.Getenv("GOARM"))
-	}
-
-	summary := fmt.Sprintf(
-		"OS: %s\n"+
-			"Daemon version: %s\n"+
-			"CLI version: %s\n"+
-			"Management: %s\n"+
-			"Signal: %s\n"+
-			"Relays: %s\n"+
-			"Nameservers: %s\n"+
-			"FQDN: %s\n"+
-			"NetBird IP: %s\n"+
-			"Interface type: %s\n"+
-			"Quantum resistance: %s\n"+
-			"Networks: %s\n"+
-			"Forwarding rules: %d\n"+
-			"Peers count: %s\n",
-		fmt.Sprintf("%s/%s%s", goos, goarch, goarm),
-		overview.DaemonVersion,
-		version.NetbirdVersion(),
-		managementConnString,
-		signalConnString,
-		relaysString,
-		dnsServersString,
-		overview.FQDN,
-		interfaceIP,
-		interfaceTypeString,
-		rosenpassEnabledStatus,
-		networks,
-		overview.NumberOfForwardingRules,
-		peersCountString,
-	)
-	return summary
-}
-
-func parseToFullDetailSummary(overview statusOutputOverview) string {
-	parsedPeersString := parsePeers(overview.Peers, overview.RosenpassEnabled, overview.RosenpassPermissive)
-	parsedEventsString := parseEvents(overview.Events)
-	summary := parseGeneralSummary(overview, true, true, true)
-
-	return fmt.Sprintf(
-		"Peers detail:"+
-			"%s\n"+
-			"Events:"+
-			"%s\n"+
-			"%s",
-		parsedPeersString,
-		parsedEventsString,
-		summary,
-	)
-}
-
-func parsePeers(peers peersStateOutput, rosenpassEnabled, rosenpassPermissive bool) string {
-	var (
-		peersString = ""
-	)
-
-	for _, peerState := range peers.Details {
-
-		localICE := "-"
-		if peerState.IceCandidateType.Local != "" {
-			localICE = peerState.IceCandidateType.Local
-		}
-
-		remoteICE := "-"
-		if peerState.IceCandidateType.Remote != "" {
-			remoteICE = peerState.IceCandidateType.Remote
-		}
-
-		localICEEndpoint := "-"
-		if peerState.IceCandidateEndpoint.Local != "" {
-			localICEEndpoint = peerState.IceCandidateEndpoint.Local
-		}
-
-		remoteICEEndpoint := "-"
-		if peerState.IceCandidateEndpoint.Remote != "" {
-			remoteICEEndpoint = peerState.IceCandidateEndpoint.Remote
-		}
-
-		rosenpassEnabledStatus := "false"
-		if rosenpassEnabled {
-			if peerState.RosenpassEnabled {
-				rosenpassEnabledStatus = "true"
-			} else {
-				if rosenpassPermissive {
-					rosenpassEnabledStatus = "false (remote didn't enable quantum resistance)"
-				} else {
-					rosenpassEnabledStatus = "false (connection won't work without a permissive mode)"
-				}
-			}
-		} else {
-			if peerState.RosenpassEnabled {
-				rosenpassEnabledStatus = "false (connection might not work without a remote permissive mode)"
-			}
-		}
-
-		networks := "-"
-		if len(peerState.Networks) > 0 {
-			sort.Strings(peerState.Networks)
-			networks = strings.Join(peerState.Networks, ", ")
-		}
-
-		peerString := fmt.Sprintf(
-			"\n %s:\n"+
-				"  NetBird IP: %s\n"+
-				"  Public key: %s\n"+
-				"  Status: %s\n"+
-				"  -- detail --\n"+
-				"  Connection type: %s\n"+
-				"  ICE candidate (Local/Remote): %s/%s\n"+
-				"  ICE candidate endpoints (Local/Remote): %s/%s\n"+
-				"  Relay server address: %s\n"+
-				"  Last connection update: %s\n"+
-				"  Last WireGuard handshake: %s\n"+
-				"  Transfer status (received/sent) %s/%s\n"+
-				"  Quantum resistance: %s\n"+
-				"  Networks: %s\n"+
-				"  Latency: %s\n",
-			peerState.FQDN,
-			peerState.IP,
-			peerState.PubKey,
-			peerState.Status,
-			peerState.ConnType,
-			localICE,
-			remoteICE,
-			localICEEndpoint,
-			remoteICEEndpoint,
-			peerState.RelayAddress,
-			timeAgo(peerState.LastStatusUpdate),
-			timeAgo(peerState.LastWireguardHandshake),
-			toIEC(peerState.TransferReceived),
-			toIEC(peerState.TransferSent),
-			rosenpassEnabledStatus,
-			networks,
-			peerState.Latency.String(),
-		)
-
-		peersString += peerString
-	}
-	return peersString
-}
-
-func skipDetailByFilters(peerState *proto.PeerState, isConnected bool) bool {
-	statusEval := false
-	ipEval := false
-	nameEval := true
-
-	if statusFilter != "" {
-		lowerStatusFilter := strings.ToLower(statusFilter)
-		if lowerStatusFilter == "disconnected" && isConnected {
-			statusEval = true
-		} else if lowerStatusFilter == "connected" && !isConnected {
-			statusEval = true
-		}
-	}
-
-	if len(ipsFilter) > 0 {
-		_, ok := ipsFilterMap[peerState.IP]
-		if !ok {
-			ipEval = true
-		}
-	}
-
-	if len(prefixNamesFilter) > 0 {
-		for prefixNameFilter := range prefixNamesFilterMap {
-			if strings.HasPrefix(peerState.Fqdn, prefixNameFilter) {
-				nameEval = false
-				break
-			}
-		}
-	} else {
-		nameEval = false
-	}
-
-	return statusEval || ipEval || nameEval
-}
-
-func toIEC(b int64) string {
-	const unit = 1024
-	if b < unit {
-		return fmt.Sprintf("%d B", b)
-	}
-	div, exp := int64(unit), 0
-	for n := b / unit; n >= unit; n /= unit {
-		div *= unit
-		exp++
-	}
-	return fmt.Sprintf("%.1f %ciB",
-		float64(b)/float64(div), "KMGTPE"[exp])
-}
-
-func countEnabled(dnsServers []nsServerGroupStateOutput) int {
-	count := 0
-	for _, server := range dnsServers {
-		if server.Enabled {
-			count++
-		}
-	}
-	return count
-}
-
-// timeAgo returns a string representing the duration since the provided time in a human-readable format.
-func timeAgo(t time.Time) string {
-	if t.IsZero() || t.Equal(time.Unix(0, 0)) {
-		return "-"
-	}
-	duration := time.Since(t)
-	switch {
-	case duration < time.Second:
-		return "Now"
-	case duration < time.Minute:
-		seconds := int(duration.Seconds())
-		if seconds == 1 {
-			return "1 second ago"
-		}
-		return fmt.Sprintf("%d seconds ago", seconds)
-	case duration < time.Hour:
-		minutes := int(duration.Minutes())
-		seconds := int(duration.Seconds()) % 60
-		if minutes == 1 {
-			if seconds == 1 {
-				return "1 minute, 1 second ago"
-			} else if seconds > 0 {
-				return fmt.Sprintf("1 minute, %d seconds ago", seconds)
-			}
-			return "1 minute ago"
-		}
-		if seconds > 0 {
-			return fmt.Sprintf("%d minutes, %d seconds ago", minutes, seconds)
-		}
-		return fmt.Sprintf("%d minutes ago", minutes)
-	case duration < 24*time.Hour:
-		hours := int(duration.Hours())
-		minutes := int(duration.Minutes()) % 60
-		if hours == 1 {
-			if minutes == 1 {
-				return "1 hour, 1 minute ago"
-			} else if minutes > 0 {
-				return fmt.Sprintf("1 hour, %d minutes ago", minutes)
-			}
-			return "1 hour ago"
-		}
-		if minutes > 0 {
-			return fmt.Sprintf("%d hours, %d minutes ago", hours, minutes)
-		}
-		return fmt.Sprintf("%d hours ago", hours)
-	}
-
-	days := int(duration.Hours()) / 24
-	hours := int(duration.Hours()) % 24
-	if days == 1 {
-		if hours == 1 {
-			return "1 day, 1 hour ago"
-		} else if hours > 0 {
-			return fmt.Sprintf("1 day, %d hours ago", hours)
-		}
-		return "1 day ago"
-	}
-	if hours > 0 {
-		return fmt.Sprintf("%d days, %d hours ago", days, hours)
-	}
-	return fmt.Sprintf("%d days ago", days)
-}
-
-func anonymizePeerDetail(a *anonymize.Anonymizer, peer *peerStateDetailOutput) {
-	peer.FQDN = a.AnonymizeDomain(peer.FQDN)
-	if localIP, port, err := net.SplitHostPort(peer.IceCandidateEndpoint.Local); err == nil {
-		peer.IceCandidateEndpoint.Local = fmt.Sprintf("%s:%s", a.AnonymizeIPString(localIP), port)
-	}
-	if remoteIP, port, err := net.SplitHostPort(peer.IceCandidateEndpoint.Remote); err == nil {
-		peer.IceCandidateEndpoint.Remote = fmt.Sprintf("%s:%s", a.AnonymizeIPString(remoteIP), port)
-	}
-
-	peer.RelayAddress = a.AnonymizeURI(peer.RelayAddress)
-
-	for i, route := range peer.Networks {
-		peer.Networks[i] = a.AnonymizeIPString(route)
-	}
-
-	for i, route := range peer.Networks {
-		peer.Networks[i] = a.AnonymizeRoute(route)
-	}
-}
-
-func anonymizeOverview(a *anonymize.Anonymizer, overview *statusOutputOverview) {
-	for i, peer := range overview.Peers.Details {
-		peer := peer
-		anonymizePeerDetail(a, &peer)
-		overview.Peers.Details[i] = peer
-	}
-
-	overview.ManagementState.URL = a.AnonymizeURI(overview.ManagementState.URL)
-	overview.ManagementState.Error = a.AnonymizeString(overview.ManagementState.Error)
-	overview.SignalState.URL = a.AnonymizeURI(overview.SignalState.URL)
-	overview.SignalState.Error = a.AnonymizeString(overview.SignalState.Error)
-
-	overview.IP = a.AnonymizeIPString(overview.IP)
-	for i, detail := range overview.Relays.Details {
-		detail.URI = a.AnonymizeURI(detail.URI)
-		detail.Error = a.AnonymizeString(detail.Error)
-		overview.Relays.Details[i] = detail
-	}
-
-	for i, nsGroup := range overview.NSServerGroups {
-		for j, domain := range nsGroup.Domains {
-			overview.NSServerGroups[i].Domains[j] = a.AnonymizeDomain(domain)
-		}
-		for j, ns := range nsGroup.Servers {
-			host, port, err := net.SplitHostPort(ns)
-			if err == nil {
-				overview.NSServerGroups[i].Servers[j] = fmt.Sprintf("%s:%s", a.AnonymizeIPString(host), port)
-			}
-		}
-	}
-
-	for i, route := range overview.Networks {
-		overview.Networks[i] = a.AnonymizeRoute(route)
-	}
-
-	overview.FQDN = a.AnonymizeDomain(overview.FQDN)
-
-	for i, event := range overview.Events {
-		overview.Events[i].Message = a.AnonymizeString(event.Message)
-		overview.Events[i].UserMessage = a.AnonymizeString(event.UserMessage)
-
-		for k, v := range event.Metadata {
-			event.Metadata[k] = a.AnonymizeString(v)
-		}
-	}
-=======
->>>>>>> 266fdcd2
 }